// Copyright 2016 MaidSafe.net limited.
//
// This SAFE Network Software is licensed to you under (1) the MaidSafe.net Commercial License,
// version 1.0 or later, or (2) The General Public License (GPL), version 3, depending on which
// licence you accepted on initial access to the Software (the "Licences").
//
// By contributing code to the SAFE Network Software, or to this project generally, you agree to be
// bound by the terms of the MaidSafe Contributor Agreement, version 1.1.  This, along with the
// Licenses can be found in the root directory of this project at LICENSE, COPYING and CONTRIBUTOR.
//
// Unless required by applicable law or agreed to in writing, the SAFE Network Software distributed
// under the GPL Licence is distributed on an "AS IS" BASIS, WITHOUT WARRANTIES OR CONDITIONS OF ANY
// KIND, either express or implied.
//
// Please review the Licences for the specific language governing permissions and limitations
// relating to use of the SAFE Network Software.

use rand::Rng;
use routing::{Event, EventStream};
use routing::mock_crust::{Config, Network};
use super::{TestNode, create_connected_nodes, poll_all, verify_invariant_for_all_nodes};

// Drop node at index and verify its own section receives NodeLost.
fn drop_node(nodes: &mut Vec<TestNode>, index: usize) {
    let node = nodes.remove(index);
    let name = node.name();
    let close_names = node.close_names();

    drop(node);

    let _ = poll_all(nodes, &mut []);

    for node in nodes.iter_mut().filter(|n| close_names.contains(&n.name())) {
        loop {
            match node.try_next_ev() {
                Ok(Event::NodeLost(lost_name, _)) if lost_name == name => break,
                Ok(_) => (),
                Err(_) => panic!("Event::NodeLost({:?}) not received", name),
            }
        }
    }
}

#[test]
<<<<<<< HEAD
=======
fn failing_connections_section_of_three() {
    let min_section_size = 2; // we set the section size small to avoid triggering a restart
    let network = Network::new(min_section_size, None);

    network.block_connection(Endpoint(1), Endpoint(2));
    network.block_connection(Endpoint(2), Endpoint(1));

    network.block_connection(Endpoint(1), Endpoint(3));
    network.block_connection(Endpoint(3), Endpoint(1));

    network.block_connection(Endpoint(2), Endpoint(3));
    network.block_connection(Endpoint(3), Endpoint(2));

    let mut nodes = create_connected_nodes(&network, 5);
    verify_invariant_for_all_nodes(&nodes);
    drop_node(&mut nodes, 0); // Drop the tunnel node. Node 4 should replace it.
    verify_invariant_for_all_nodes(&nodes);
    drop_node(&mut nodes, 1); // Drop a tunnel client. The others should be notified.
    verify_invariant_for_all_nodes(&nodes);
}

#[test]
>>>>>>> 33c96d88
fn node_drops() {
    let min_section_size = 8;
    let network = Network::new(min_section_size, None);
    let mut nodes = create_connected_nodes(&network, min_section_size + 2);
    drop_node(&mut nodes, 0);

    verify_invariant_for_all_nodes(&nodes);
}

#[test]
#[cfg_attr(feature = "cargo-clippy", allow(needless_range_loop))]
fn node_restart() {
    let min_section_size = 2;
    let network = Network::new(min_section_size, None);
    let mut rng = network.new_rng();
    let mut nodes = create_connected_nodes(&network, min_section_size);

    let config = Config::with_contacts(&[nodes[0].handle.endpoint()]);

    // Drop one node, causing the remaining nodes to end up with too few entries
    // in their routing tables and to request a restart.
    let index = rng.gen_range(1, nodes.len());
    drop_node(&mut nodes, index);

    for node in &mut nodes[1..] {
        expect_next_event!(node, Event::RestartRequired);
    }

    // Restart the nodes that requested it
    for index in 1..nodes.len() {
        nodes[index] = TestNode::builder(&network).config(config.clone()).create();
        poll_all(&mut nodes, &mut []);
    }

    verify_invariant_for_all_nodes(&nodes);
}<|MERGE_RESOLUTION|>--- conflicted
+++ resolved
@@ -42,31 +42,6 @@
 }
 
 #[test]
-<<<<<<< HEAD
-=======
-fn failing_connections_section_of_three() {
-    let min_section_size = 2; // we set the section size small to avoid triggering a restart
-    let network = Network::new(min_section_size, None);
-
-    network.block_connection(Endpoint(1), Endpoint(2));
-    network.block_connection(Endpoint(2), Endpoint(1));
-
-    network.block_connection(Endpoint(1), Endpoint(3));
-    network.block_connection(Endpoint(3), Endpoint(1));
-
-    network.block_connection(Endpoint(2), Endpoint(3));
-    network.block_connection(Endpoint(3), Endpoint(2));
-
-    let mut nodes = create_connected_nodes(&network, 5);
-    verify_invariant_for_all_nodes(&nodes);
-    drop_node(&mut nodes, 0); // Drop the tunnel node. Node 4 should replace it.
-    verify_invariant_for_all_nodes(&nodes);
-    drop_node(&mut nodes, 1); // Drop a tunnel client. The others should be notified.
-    verify_invariant_for_all_nodes(&nodes);
-}
-
-#[test]
->>>>>>> 33c96d88
 fn node_drops() {
     let min_section_size = 8;
     let network = Network::new(min_section_size, None);
