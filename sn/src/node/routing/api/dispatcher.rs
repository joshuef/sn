--- conflicted
+++ resolved
@@ -327,7 +327,6 @@
     pub(super) fn handle_command_and_any_offshoots(
         self: Arc<Self>,
         command: Command,
-<<<<<<< HEAD
         cmd_id: Option<CmdId>,
     ) -> BoxFuture<'static, Result<()>> {
         async move {
@@ -335,35 +334,22 @@
             let cmd_id_clone = cmd_id.clone();
             let command_display = command.to_string();
             let future = tokio::spawn(async move {
-                if let Ok(commands) = self.process_command(command, &cmd_id).await {
-                    for (sub_cmd_count, command) in commands.into_iter().enumerate() {
-                        let sub_cmd_id = format!("{}.{}", &cmd_id, sub_cmd_count);
-                        // Error here is only related to queueing, and so a dropped command will be logged
-                        let _result = tokio::spawn(
-                            self.clone()
+                match self.process_command(command, &cmd_id).await {
+                    Ok(commands) => {
+                        for (sub_cmd_count, command) in commands.into_iter().enumerate() {
+                            let sub_cmd_id = format!("{}.{}", &cmd_id, sub_cmd_count);
+                            // Error here is only related to queueing, and so a dropped command will be logged
+                            let _result = self
+                                .clone()
                                 .enqueue_and_handle_next_command_and_any_offshoots(
                                     command,
                                     Some(sub_cmd_id),
-                                ),
-                        );
+                                );
+                        }
                     }
-=======
-        cmd_id: String,
-    ) -> Result<()> {
-        let cmd_id_clone = cmd_id.clone();
-        let command_display = command.to_string();
-        let _ = tokio::spawn(async move {
-            match self.process_command(command, &cmd_id).await {
-                Ok(commands) => {
-                    for (sub_cmd_count, command) in commands.into_iter().enumerate() {
-                        let sub_cmd_id = format!("{}.{}", cmd_id, sub_cmd_count);
-                        // Error here is only related to queueing, and so a dropped command will be logged
-                        let _result = self.clone().spawn_handle_commands(command, sub_cmd_id);
+                    Err(err) => {
+                        error!("Failed to handle command {:?} with error {:?}", cmd_id, err);
                     }
-                }
-                Err(err) => {
-                    error!("Failed to handle command {:?} with error {:?}", cmd_id, err);
->>>>>>> 99d012ef
                 }
             });
 
