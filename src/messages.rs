// Copyright 2015 MaidSafe.net limited.
//
// This SAFE Network Software is licensed to you under (1) the MaidSafe.net Commercial License,
// version 1.0 or later, or (2) The General Public License (GPL), version 3, depending on which
// licence you accepted on initial access to the Software (the "Licences").
//
// By contributing code to the SAFE Network Software, or to this project generally, you agree to be
// bound by the terms of the MaidSafe Contributor Agreement, version 1.0.  This, along with the
// Licenses can be found in the root directory of this project at LICENSE, COPYING and CONTRIBUTOR.
//
// Unless required by applicable law or agreed to in writing, the SAFE Network Software distributed
// under the GPL Licence is distributed on an "AS IS" BASIS, WITHOUT WARRANTIES OR CONDITIONS OF ANY
// KIND, either express or implied.
//
// Please review the Licences for the specific language governing permissions and limitations
// relating to use of the SAFE Network Software.

use sodiumoxide::crypto::sign::Signature;
use sodiumoxide::crypto::sign;
use crust::Endpoint;
use authority::Authority;
use data::{Data, DataRequest};
use types;
use public_id::PublicId;
use types::{DestinationAddress, SourceAddress};
use error::{ResponseError};
use NameType;
use utils;
use cbor::{CborError};
use std::collections::BTreeMap;

pub static VERSION_NUMBER : u8 = 0;

#[derive(PartialEq, Eq, Clone, Debug, RustcEncodable, RustcDecodable)]
pub struct ConnectRequest {
    pub local_endpoints: Vec<Endpoint>,
    pub external_endpoints: Vec<Endpoint>,
    // TODO: redundant, already in fob
    pub requester_id: NameType,
    // TODO: make optional, for now simply ignore if requester_fob is not relocated
    pub receiver_id: NameType,
    pub requester_fob: PublicId
}

#[derive(PartialEq, Eq, Clone, Debug, RustcEncodable, RustcDecodable)]
pub struct ConnectResponse {
    pub requester_local_endpoints: Vec<Endpoint>,
    pub requester_external_endpoints: Vec<Endpoint>,
    pub receiver_local_endpoints: Vec<Endpoint>,
    pub receiver_external_endpoints: Vec<Endpoint>,
    pub requester_id: NameType,
    pub receiver_id: NameType,
    pub receiver_fob: PublicId,
}

#[derive(PartialEq, Eq, PartialOrd, Ord, Clone, Debug, RustcEncodable, RustcDecodable)]
pub struct SignedToken {
    pub serialised_request : Vec<u8>,
    pub signature          : Signature,
}

impl SignedToken {
    pub fn verify_signature(&self, public_sign_key: &sign::PublicKey) -> bool {
        sign::verify_detached(&self.signature,
                              &self.serialised_request,
                              &public_sign_key)
    }
}

/// Response error which can be verified that originated from our request.
#[derive(PartialEq, Eq, PartialOrd, Ord, Clone, Debug, RustcEncodable, RustcDecodable)]
pub struct ErrorReturn {
    pub error        : ResponseError,
    pub orig_request : SignedToken
}

impl ErrorReturn {
    #[allow(dead_code)]
    pub fn new(error: ResponseError, orig_request: SignedToken) -> ErrorReturn {
        ErrorReturn {
            error        : error,
            orig_request : orig_request,
        }
    }

    pub fn verify_request_came_from(&self, requester_pub_key: &sign::PublicKey) -> bool {
        self.orig_request.verify_signature(requester_pub_key)
    }
}

/// These are the messageTypes routing provides
#[derive(PartialEq, Eq, Clone, Debug, RustcEncodable, RustcDecodable)]
pub enum ExternalRequest {
    Get(DataRequest),
    Put(Data),
    Post(Data),
    Delete(DataRequest),
    Refresh(u64, Vec<u8>),
}

#[derive(PartialEq, Eq, Clone, Debug, RustcEncodable, RustcDecodable)]
<<<<<<< HEAD
pub enum ExternalResponse {
    Get(GetDataResponse),
=======
pub enum Response {
    Get(Data),
>>>>>>> c553a7ab
    Put(ErrorReturn),
    Post(ErrorReturn),
    Delete(ErrorReturn),
}

impl ExternalResponse {
    pub fn get_orig_request(&self) -> Result<SignedMessage, CborError> {
        let token = match *self {
            ExternalResponse::Get(ref r)    => &r.orig_request,
            ExternalResponse::Put(ref r)    => &r.orig_request,
            ExternalResponse::Post(ref r)   => &r.orig_request,
            ExternalResponse::Delete(ref r) => &r.orig_request,
        };

        SignedMessage::new_from_token(token.clone())
    }
}

#[derive(PartialEq, Eq, Clone, Debug, RustcEncodable, RustcDecodable)]
pub enum InternalRequest {
    Connect(ConnectRequest),
    FindGroup,
    GetGroupKey,
    PutKey,
    PutPublicId(PublicId),
}

#[derive(PartialEq, Eq, Clone, Debug, RustcEncodable, RustcDecodable)]
pub enum InternalResponse {
    Connect(ConnectResponse),
    FindGroup(Vec<PublicId>),
    GetGroupKey(BTreeMap<NameType, sign::PublicKey>),
    PutPublicId(PublicId, SignedToken),
}

#[derive(PartialEq, Eq, Clone, Debug, RustcEncodable, RustcDecodable)]
pub enum Content {
    ExternalRequest(ExternalRequest),
    InternalRequest(InternalRequest),
    ExternalResponse(ExternalResponse),
    InternalResponse(InternalResponse, Vec<u8> /* serialised request */),
}

/// the bare (unsigned) routing message
#[derive(PartialEq, Eq, Clone, Debug, RustcEncodable, RustcDecodable)]
pub struct RoutingMessage {
    // version_number     : u8
    pub from_authority : Authority,
    pub to_authority   : Authority,
    pub content        : Content,
    pub message_id     : types::MessageId,
}

impl RoutingMessage {

    #[allow(dead_code)]
    pub fn message_id(&self) -> types::MessageId {
        self.message_id.clone()
    }

    #[allow(dead_code)]
    pub fn source(&self) -> Authority {
        self.from_authority.clone()
    }

    pub fn destination(&self) -> Authority {
        self.to_authority.clone()
    }

    /// Return the filter value for this message,
    /// defined as (from_authority, message_id, to_authority)
    pub fn get_filter(&self) -> types::FilterType {
       (self.from_authority.clone(), self.message_id, self.to_authority.clone())
    }

    pub fn client_key(&self) -> Option<sign::PublicKey> {
        match self.from_authority {
            Authority::ClientManager(_) => None,
            Authority::NaeManager(_)    => None,
            Authority::NodeManager(_)   => None,
            Authority::ManagedNode(_)   => None,
            Authority::Client(_, key)   => Some(key),
        }
    }

    pub fn client_key_as_name(&self) -> Option<NameType> {
        self.client_key().map(|n|utils::public_key_to_client_name(&n))
    }

    pub fn from_group(&self) -> Option<NameType /* Group name */> {
        match self.from_authority {
            Authority::ClientManager(name) => Some(name),
            Authority::NaeManager(name)    => Some(name),
            Authority::NodeManager(name)   => Some(name),
            Authority::ManagedNode(_)      => None,
            Authority::Client(_, _)        => None,
        }
    }
}

/// All messages sent / received are constructed as signed message.
#[derive(PartialEq, Eq, Clone, Debug, RustcEncodable, RustcDecodable)]
pub struct SignedMessage {
    body      : RoutingMessage,
    claimant  : types::Address,
    //          when signed by Client(sign::PublicKey) the data needs to contain it as an owner
    //          when signed by a Node(NameType), Sentinel needs to validate the signature
    signature : Signature,
}

impl SignedMessage {
    pub fn new(claimant: types::Address, message: RoutingMessage, private_sign_key: &sign::SecretKey)
        -> Result<SignedMessage, CborError> {

        let encoded_body = try!(utils::encode(&(&message, &claimant)));
        let signature    = sign::sign_detached(&encoded_body, private_sign_key);

        Ok(SignedMessage {
            body         : message,
            claimant     : claimant,
            signature    : signature
        })
    }

    pub fn with_signature(claimant: types::Address, message: RoutingMessage, signature: Signature)
        -> Result<SignedMessage, CborError> {

          Ok(SignedMessage {
              body         : message,
              claimant     : claimant,
              signature    : signature
          })
    }

    pub fn new_from_token(signed_token : SignedToken) -> Result<SignedMessage, CborError> {
        let (message, claimant) = try!(utils::decode(&signed_token.serialised_request));

        Ok(SignedMessage {
            body      : message,
            claimant  : claimant,
            signature : signed_token.signature
        })
    }

    pub fn verify_signature(&self, public_sign_key: &sign::PublicKey) -> bool {
        let encoded_body = match utils::encode(&(&self.body, &self.claimant)) {
            Ok(x)  => x,
            Err(_) => return false,
        };

        sign::verify_detached(&self.signature, &encoded_body, &public_sign_key)
    }

    pub fn get_routing_message(&self) -> &RoutingMessage {
        &self.body
    }

    pub fn signature(&self) -> &Signature { &self.signature }

    pub fn encoded_body(&self) -> Result<Vec<u8>, CborError> {
        utils::encode(&(&self.body, &self.claimant))
    }

    pub fn as_token(&self) -> Result<SignedToken, CborError> {
        Ok(SignedToken {
            serialised_request : try!(self.encoded_body()),
            signature          : self.signature().clone(),
        })
    }

    pub fn claimant(&self) -> &types::Address {
        &self.claimant
    }
}<|MERGE_RESOLUTION|>--- conflicted
+++ resolved
@@ -99,13 +99,8 @@
 }
 
 #[derive(PartialEq, Eq, Clone, Debug, RustcEncodable, RustcDecodable)]
-<<<<<<< HEAD
 pub enum ExternalResponse {
-    Get(GetDataResponse),
-=======
-pub enum Response {
     Get(Data),
->>>>>>> c553a7ab
     Put(ErrorReturn),
     Post(ErrorReturn),
     Delete(ErrorReturn),
