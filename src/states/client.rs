// Copyright 2016 MaidSafe.net limited.
//
// This SAFE Network Software is licensed to you under (1) the MaidSafe.net Commercial License,
// version 1.0 or later, or (2) The General Public License (GPL), version 3, depending on which
// licence you accepted on initial access to the Software (the "Licences").
//
// By contributing code to the SAFE Network Software, or to this project generally, you agree to be
// bound by the terms of the MaidSafe Contributor Agreement, version 1.1.  This, along with the
// Licenses can be found in the root directory of this project at LICENSE, COPYING and CONTRIBUTOR.
//
// Unless required by applicable law or agreed to in writing, the SAFE Network Software distributed
// under the GPL Licence is distributed on an "AS IS" BASIS, WITHOUT WARRANTIES OR CONDITIONS OF ANY
// KIND, either express or implied.
//
// Please review the Licences for the specific language governing permissions and limitations
// relating to use of the SAFE Network Software.

use super::common::{Base, Bootstrapped, USER_MSG_CACHE_EXPIRY_DURATION_SECS};
use ack_manager::{Ack, AckManager};
use action::Action;
use crust::{PeerId, Service};
#[cfg(feature = "use-mock-crust")]
use crust::Config;
use crust::Event as CrustEvent;
use error::{InterfaceError, RoutingError};
use event::Event;
use id::{FullId, PublicId};
use maidsafe_utilities::serialisation;
use messages::{HopMessage, Message, MessageContent, RoutingMessage, SignedMessage, UserMessage,
               UserMessageCache};
use outbox::EventBox;
use routing_message_filter::{FilteringResult, RoutingMessageFilter};
use routing_table::Authority;
use state_machine::Transition;
use stats::Stats;
use std::collections::BTreeSet;
use std::fmt::{self, Debug, Formatter};
use std::time::Duration;
use timer::Timer;
use xor_name::XorName;

/// A node connecting a user to the network, as opposed to a routing / data storage node.
///
/// Each client has a _proxy_: a node through which all requests are routed.
pub struct Client {
    ack_mgr: AckManager,
    crust_service: Service,
    full_id: FullId,
    min_section_size: usize,
    proxy_peer_id: PeerId,
    proxy_public_id: PublicId,
    routing_msg_filter: RoutingMessageFilter,
    stats: Stats,
    timer: Timer,
    user_msg_cache: UserMessageCache,
}

impl Client {
    #[cfg_attr(feature = "cargo-clippy", allow(too_many_arguments))]
    pub fn from_bootstrapping(crust_service: Service,
                              full_id: FullId,
                              min_section_size: usize,
                              proxy_peer_id: PeerId,
                              proxy_public_id: PublicId,
                              stats: Stats,
                              timer: Timer,
                              outbox: &mut EventBox)
                              -> Self {
        let client = Client {
            ack_mgr: AckManager::new(),
            crust_service: crust_service,
            full_id: full_id,
            min_section_size: min_section_size,
            proxy_peer_id: proxy_peer_id,
            proxy_public_id: proxy_public_id,
            routing_msg_filter: RoutingMessageFilter::new(),
            stats: stats,
            timer: timer,
            user_msg_cache: UserMessageCache::with_expiry_duration(
                Duration::from_secs(USER_MSG_CACHE_EXPIRY_DURATION_SECS)),
        };

        debug!("{:?} - State changed to client.", client);

        outbox.send_event(Event::Connected);
        client
    }

    pub fn handle_action(&mut self, action: Action) -> Transition {
        match action {
            Action::ClientSendRequest { content, dst, priority, result_tx } => {
                let src = Authority::Client {
                    client_key: *self.full_id.public_id().signing_public_key(),
                    proxy_node_name: *self.proxy_public_id.name(),
                    peer_id: self.crust_service.id(),
                };

                let user_msg = UserMessage::Request(content);
                let result = match self.send_user_message(src, dst, user_msg, priority) {
                    Err(RoutingError::Interface(err)) => Err(err),
                    Err(_) | Ok(_) => Ok(()),
                };

                let _ = result_tx.send(result);
            }
            Action::NodeSendMessage { result_tx, .. } => {
                let _ = result_tx.send(Err(InterfaceError::InvalidState));
            }
            Action::Name { result_tx } => {
                let _ = result_tx.send(*self.name());
            }
            Action::Config { result_tx } => {
                let _ = result_tx.send(self.crust_service.config());
            }
            Action::Timeout(token) => self.handle_timeout(token),
            Action::Terminate => {
                return Transition::Terminate;
            }
        }

        Transition::Stay
    }

    pub fn handle_crust_event(&mut self,
                              crust_event: CrustEvent,
                              outbox: &mut EventBox)
                              -> Transition {
        match crust_event {
            CrustEvent::LostPeer(peer_id) => self.handle_lost_peer(peer_id, outbox),
            CrustEvent::NewMessage(peer_id, bytes) => {
                self.handle_new_message(peer_id, bytes, outbox)
            }
            _ => {
                debug!("{:?} Unhandled crust event {:?}", self, crust_event);
                Transition::Stay
            }
        }
    }

    #[cfg(feature = "use-mock-crust")]
    pub fn config(&self) -> Config {
        self.crust_service.config()
    }

    fn handle_ack_response(&mut self, ack: Ack) -> Transition {
        self.ack_mgr.receive(ack);
        Transition::Stay
    }

    fn handle_timeout(&mut self, token: u64) {
        self.resend_unacknowledged_timed_out_msgs(token)
    }

    fn handle_new_message(&mut self,
                          peer_id: PeerId,
                          bytes: Vec<u8>,
                          outbox: &mut EventBox)
                          -> Transition {
        let transition = match serialisation::deserialise(&bytes) {
            Ok(Message::Hop(hop_msg)) => self.handle_hop_message(hop_msg, peer_id, outbox),
            Ok(message) => {
                debug!("{:?} - Unhandled new message: {:?}", self, message);
                Ok(Transition::Stay)
            }
            Err(error) => Err(RoutingError::SerialisationError(error)),
        };

        match transition {
            Ok(transition) => transition,
            Err(RoutingError::FilterCheckFailed) => Transition::Stay,
            Err(error) => {
                debug!("{:?} - {:?}", self, error);
                Transition::Stay
            }
        }
    }

    fn handle_hop_message(&mut self,
                          hop_msg: HopMessage,
                          peer_id: PeerId,
                          outbox: &mut EventBox)
                          -> Result<Transition, RoutingError> {
        if self.proxy_peer_id == peer_id {
            hop_msg.verify(self.proxy_public_id.signing_public_key())?;
        } else {
            return Err(RoutingError::UnknownConnection(peer_id));
        }

        let signed_msg = hop_msg.content;
        signed_msg.check_integrity(self.min_section_size())?;

        let routing_msg = signed_msg.routing_message();
        let in_authority = self.in_authority(&routing_msg.dst);
        if in_authority {
            self.send_ack(routing_msg, 0);
        }

        // Prevents us repeatedly handling identical messages sent by a malicious peer.
        match self.routing_msg_filter.filter_incoming(routing_msg, hop_msg.route) {
            FilteringResult::KnownMessage |
            FilteringResult::KnownMessageAndRoute => return Err(RoutingError::FilterCheckFailed),
            FilteringResult::NewMessage => (),
        }

        if !in_authority {
            return Ok(Transition::Stay);
        }

        Ok(self.dispatch_routing_message(routing_msg.clone(), outbox))
    }

    fn dispatch_routing_message(&mut self,
                                routing_msg: RoutingMessage,
                                outbox: &mut EventBox)
                                -> Transition {
        match routing_msg.content {
            MessageContent::Ack(ack, _) => self.handle_ack_response(ack),
            MessageContent::UserMessagePart { hash, part_count, part_index, payload, .. } => {
                trace!("{:?} Got UserMessagePart {:x}, {}/{} from {:?} to {:?}.",
                       self,
                       hash,
                       part_count,
                       part_index,
                       routing_msg.src,
                       routing_msg.dst);
                if let Some(msg) = self.user_msg_cache.add(hash, part_count, part_index, payload) {
                    self.stats().count_user_message(&msg);
                    outbox.send_event(msg.into_event(routing_msg.src, routing_msg.dst));
                }
                Transition::Stay
            }
            content => {
                debug!("{:?} - Unhandled routing message: {:?} from {:?} to {:?}",
                       self,
                       content,
                       routing_msg.src,
                       routing_msg.dst);
                Transition::Stay
            }
        }
    }

    /// Sends the given message, possibly splitting it up into smaller parts.
    fn send_user_message(&mut self,
                         src: Authority<XorName>,
                         dst: Authority<XorName>,
                         user_msg: UserMessage,
                         priority: u8)
                         -> Result<(), RoutingError> {
        self.stats.count_user_message(&user_msg);
        for part in user_msg.to_parts(priority)? {
            self.send_routing_message(src, dst, part)?;
        }
        Ok(())
    }
}

impl Base for Client {
    fn crust_service(&self) -> &Service {
        &self.crust_service
    }

    fn full_id(&self) -> &FullId {
        &self.full_id
    }

    /// Does the given authority represent us?
    fn in_authority(&self, auth: &Authority<XorName>) -> bool {
        if let Authority::Client { ref client_key, .. } = *auth {
            client_key == self.full_id.public_id().signing_public_key()
        } else {
            false
        }
    }

    fn handle_lost_peer(&mut self, peer_id: PeerId, outbox: &mut EventBox) -> Transition {
        if peer_id == self.crust_service().id() {
            error!("{:?} LostPeer fired with our crust peer ID", self);
            return Transition::Stay;
        }

        debug!("{:?} Received LostPeer - {:?}", self, peer_id);

        if self.proxy_peer_id == peer_id {
            debug!("{:?} Lost bootstrap connection to {:?} ({:?}).",
                   self,
                   self.proxy_public_id.name(),
                   peer_id);
            outbox.send_event(Event::Terminate);
            Transition::Terminate
        } else {
            Transition::Stay
        }
    }

    fn stats(&mut self) -> &mut Stats {
        &mut self.stats
    }
}

impl Bootstrapped for Client {
    fn ack_mgr(&self) -> &AckManager {
        &self.ack_mgr
    }

    fn ack_mgr_mut(&mut self) -> &mut AckManager {
        &mut self.ack_mgr
    }

    fn min_section_size(&self) -> usize {
        self.min_section_size
    }

    fn resend_unacknowledged_timed_out_msgs(&mut self, token: u64) {
        if let Some((unacked_msg, ack)) = self.ack_mgr.find_timed_out(token) {
            trace!("{:?} Timed out waiting for {:?}: {:?}",
                   self,
                   ack,
                   unacked_msg);

            if unacked_msg.route as usize == self.min_section_size {
                debug!("{:?} Message unable to be acknowledged - giving up. {:?}",
                       self,
                       unacked_msg);
                self.stats.count_unacked();
            } else if let Err(error) =
                self.send_routing_message_via_route(unacked_msg.routing_msg, unacked_msg.route) {
                debug!("{:?} Failed to send message: {:?}", self, error);
            }
        }
    }

    fn send_routing_message_via_route(&mut self,
                                      routing_msg: RoutingMessage,
                                      route: u8)
                                      -> Result<(), RoutingError> {
        self.stats.count_route(route);

        if routing_msg.dst.is_client() && self.in_authority(&routing_msg.dst) {
            return Ok(()); // Message is for us.
        }

        // Get PeerId of the proxy node
<<<<<<< HEAD
        let proxy_peer_id = if let Authority::Client { ref proxy_node_name, .. } =
            routing_msg.src {
            if *self.proxy_public_id.name() == *proxy_node_name {
                self.proxy_peer_id
            } else {
                error!("{:?} - Unable to find connection to proxy node in proxy map",
=======
        let (proxy_peer_id, sending_nodes) = match routing_msg.src {
            Authority::Client { ref proxy_node_name, .. } => {
                if *self.proxy_public_id.name() != *proxy_node_name {
                    error!("{:?} Unable to find connection to proxy node in proxy map",
                           self);
                    return Err(RoutingError::ProxyConnectionNotFound);
                }
                (self.proxy_peer_id, vec![])
            }
            _ => {
                error!("{:?} Source should be client if our state is a Client",
>>>>>>> 30e984aa
                       self);
                return Err(RoutingError::InvalidSource);
            }
        };

        let signed_msg = SignedMessage::new(routing_msg, self.full_id(), sending_nodes)?;

        if self.add_to_pending_acks(&signed_msg, route) &&
           !self.filter_outgoing_routing_msg(signed_msg.routing_message(), &proxy_peer_id, route) {
            let bytes = self.to_hop_bytes(signed_msg.clone(), route, BTreeSet::new())?;
            self.send_or_drop(&proxy_peer_id, bytes, signed_msg.priority());
        }

        Ok(())
    }

    fn routing_msg_filter(&mut self) -> &mut RoutingMessageFilter {
        &mut self.routing_msg_filter
    }

    fn timer(&mut self) -> &mut Timer {
        &mut self.timer
    }
}

#[cfg(feature = "use-mock-crust")]
impl Client {
    /// Resends all unacknowledged messages.
    pub fn resend_unacknowledged(&mut self) -> bool {
        let timer_tokens = self.ack_mgr.timer_tokens();
        for timer_token in &timer_tokens {
            self.resend_unacknowledged_timed_out_msgs(*timer_token);
        }
        !timer_tokens.is_empty()
    }

    /// Are there any unacknowledged messages?
    pub fn has_unacknowledged(&self) -> bool {
        self.ack_mgr.has_pending()
    }
}

impl Debug for Client {
    fn fmt(&self, formatter: &mut Formatter) -> fmt::Result {
        write!(formatter, "Client({})", self.name())
    }
}<|MERGE_RESOLUTION|>--- conflicted
+++ resolved
@@ -341,14 +341,6 @@
         }
 
         // Get PeerId of the proxy node
-<<<<<<< HEAD
-        let proxy_peer_id = if let Authority::Client { ref proxy_node_name, .. } =
-            routing_msg.src {
-            if *self.proxy_public_id.name() == *proxy_node_name {
-                self.proxy_peer_id
-            } else {
-                error!("{:?} - Unable to find connection to proxy node in proxy map",
-=======
         let (proxy_peer_id, sending_nodes) = match routing_msg.src {
             Authority::Client { ref proxy_node_name, .. } => {
                 if *self.proxy_public_id.name() != *proxy_node_name {
@@ -360,7 +352,6 @@
             }
             _ => {
                 error!("{:?} Source should be client if our state is a Client",
->>>>>>> 30e984aa
                        self);
                 return Err(RoutingError::InvalidSource);
             }
