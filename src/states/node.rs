--- conflicted
+++ resolved
@@ -49,12 +49,7 @@
 #[cfg(feature = "use-mock-crust")]
 use std::collections::BTreeMap;
 use std::fmt::{Debug, Formatter};
-<<<<<<< HEAD
-use std::sync::mpsc::Sender;
 use std::time::Duration;
-=======
-use std::time::{Duration, Instant};
->>>>>>> ba502d8e
 use super::common::{Base, Bootstrapped, USER_MSG_CACHE_EXPIRY_DURATION_SECS};
 use timer::Timer;
 use tunnels::Tunnels;
@@ -374,7 +369,6 @@
         }
 
         // Remove tunnel connection if we have one for this peer already
-        let mut connected = false;
         if let Some(tunnel_id) = self.tunnels.remove_tunnel_for(&peer_id) {
             debug!("{:?} Removing unwanted tunnel for {:?}", self, peer_id);
             let message = DirectMessage::TunnelDisconnect(peer_id);
@@ -385,16 +379,10 @@
                   self,
                   peer_id,
                   pub_id.name());
-<<<<<<< HEAD
-            connected = true;
-=======
             return result;
->>>>>>> ba502d8e
-        }
-
-        if !connected {
-            self.peer_mgr.connected_to(&peer_id);
-        }
+        }
+
+        self.peer_mgr.connected_to(&peer_id);
 
         debug!("{:?} Received ConnectSuccess from {:?}. Sending NodeIdentify.",
                self,
@@ -530,8 +518,7 @@
                 self.handle_resource_proof_request(peer_id, seed, target_size, difficulty)
             }
             ResourceProofResponse { proof, leading_zero_bytes } => {
-                self.handle_resource_proof_response(peer_id, proof, leading_zero_bytes);
-                Ok(())
+                self.handle_resource_proof_response(peer_id, proof, leading_zero_bytes)
             }
             msg @ BootstrapIdentify { .. } |
             msg @ BootstrapDeny => {
@@ -769,14 +756,8 @@
                                                   peer_id,
                                                   message_id)
             }
-<<<<<<< HEAD
             (GetNodeNameResponse { relocated_id, group, .. }, Section(_), dst) => {
-                self.handle_get_node_name_response(relocated_id, group, dst);
-                Ok(())
-=======
-            (GetNodeNameResponse { relocated_id, groups, .. }, Section(_), dst) => {
-                self.handle_get_node_name_response(relocated_id, groups, dst).map(Ok)
->>>>>>> ba502d8e
+                self.handle_get_node_name_response(relocated_id, group, dst).map(Ok)
             }
             (ExpectCloseNode { expect_id, client_auth, message_id }, Section(_), Section(_)) => {
                 self.handle_expect_close_node_request(expect_id, client_auth, message_id)
@@ -812,8 +793,7 @@
                 self.handle_node_approval_vote(candidate_name, validity)
             }
             (NodeApproval { groups }, Section(_), Client { .. }) => {
-                self.handle_node_approval(groups);
-                Ok(())
+                self.handle_node_approval(groups)
             }
             (ApprovalConfirmation, ManagedNode(_), Section(name)) => {
                 self.handle_approval_confirmation(name)
@@ -853,52 +833,72 @@
     fn handle_node_approval_vote(&mut self,
                                  candidate_name: XorName,
                                  validity: bool)
-                                 -> Result<(), RoutingError> {
+                                 -> Evented<Result<(), RoutingError>> {
+        let mut result = Evented::empty();
         // Once the joining node joined, it may receive the vote regarding itself.
         // Or a node may receive CandidateApproval before connection established.
-        let (client_auth, peer_id) = self.peer_mgr
-            .handle_node_approval_vote(candidate_name, validity)?;
+        let (client_auth, peer_id) = try_ev!(
+            self.peer_mgr.handle_node_approval_vote(candidate_name, validity),
+            result);
 
         if validity {
             let groups = self.peer_mgr.get_sections(self.full_id.public_id());
             info!("{:?} Sending NodeApproval to {:?}.", self, candidate_name);
             let _ = self.send_routing_message(RoutingMessage {
-                src: Authority::Section(candidate_name),
-                dst: client_auth,
-                content: MessageContent::NodeApproval { groups: groups },
-            });
+                    src: Authority::Section(candidate_name),
+                    dst: client_auth,
+                    content: MessageContent::NodeApproval { groups: groups },
+                })
+                .extract(&mut result);
         } else {
-            self.disconnect_peer(&peer_id);
-        }
-        Ok(())
+            self.disconnect_peer(&peer_id).extract(&mut result);
+        }
+        result.map(Ok)
     }
 
     fn handle_approval_confirmation(&mut self,
                                     candidate_name: XorName)
-                                    -> Result<(), RoutingError> {
-        let (pub_id, peer_id) = self.peer_mgr.handle_approval_confirmation(candidate_name)?;
-        self.add_to_routing_table(&pub_id, &peer_id);
-        Ok(())
-    }
-
-    fn handle_node_approval(&mut self, groups: Vec<(Prefix<XorName>, Vec<PublicId>)>) {
+                                    -> Evented<Result<(), RoutingError>> {
+        let mut result = Evented::empty();
+        let (pub_id, peer_id) = try_ev!(self.peer_mgr.handle_approval_confirmation(candidate_name),
+                                        result);
+        self.add_to_routing_table(&pub_id, &peer_id).extract(&mut result);
+        if let Some(prefix) = self.peer_mgr.routing_table().find_group_prefix(&candidate_name) {
+            let _ = self.send_section_list_signature(prefix, None).extract(&mut result);
+            for pfx in self.peer_mgr.routing_table().other_prefixes() {
+                let _ = self.send_section_list_signature(pfx, Some(candidate_name))
+                    .extract(&mut result);
+            }
+        }
+        result.map(Ok)
+    }
+
+    fn handle_node_approval(&mut self,
+                            groups: Vec<(Prefix<XorName>, Vec<PublicId>)>)
+                            -> Evented<Result<(), RoutingError>> {
+        let mut result = Evented::empty();
         if !self.peer_mgr.routing_table().is_empty() {
             warn!("{:?} Received duplicate NodeApproval.", self);
-            return;
-        }
-
-        let result = self.peer_mgr.peer_candidates();
+            return result.with_value(Ok(()));
+        }
+
+        let candidates_infos = self.peer_mgr.peer_candidates();
         self.peer_mgr.populate_routing_table(&groups);
-        for peer_info in &result {
-            self.add_to_routing_table(&peer_info.0, &peer_info.1);
-        }
+        for peer_info in &candidates_infos {
+            self.add_to_routing_table(&peer_info.0, &peer_info.1).extract(&mut result);
+        }
+
+        // TODO: is this neccssary as this node is not approved as a full node by the section yet
+        let our_prefix = *self.peer_mgr.routing_table().our_prefix();
+        let _ = self.send_section_list_signature(our_prefix, None).extract(&mut result);
 
         let name = *self.name();
         let _ = self.send_routing_message(RoutingMessage {
-            src: Authority::ManagedNode(name),
-            dst: Authority::Section(name),
-            content: MessageContent::ApprovalConfirmation,
-        });
+                src: Authority::ManagedNode(name),
+                dst: Authority::Section(name),
+                content: MessageContent::ApprovalConfirmation,
+            })
+            .extract(&mut result);
 
         for group in &groups {
             for pub_id in &group.1 {
@@ -908,7 +908,8 @@
                            pub_id);
                     let src = Authority::ManagedNode(*self.name());
                     let node_auth = Authority::ManagedNode(*pub_id.name());
-                    if let Err(error) = self.send_connection_info_request(*pub_id, src, node_auth) {
+                    if let Err(error) = self.send_connection_info_request(*pub_id, src, node_auth)
+                        .extract(&mut result) {
                         debug!("{:?} - Failed to send connection info to {:?}: {:?}",
                                self,
                                pub_id,
@@ -917,6 +918,8 @@
                 }
             }
         }
+
+        result.map(Ok)
     }
 
     fn handle_resource_proof_request(&mut self,
@@ -924,7 +927,7 @@
                                      seed: Vec<u8>,
                                      _target_size: u32,
                                      _difficulty: u32)
-                                     -> Result<(), RoutingError> {
+                                     -> Evented<Result<(), RoutingError>> {
         let direct_message = DirectMessage::ResourceProofResponse {
             proof: seed,
             leading_zero_bytes: 0,
@@ -935,11 +938,13 @@
     fn handle_resource_proof_response(&mut self,
                                       peer_id: PeerId,
                                       proof: Vec<u8>,
-                                      leading_zero_bytes: u32) {
+                                      leading_zero_bytes: u32)
+                                      -> Evented<Result<(), RoutingError>> {
+        let mut result = Evented::empty();
         let name = if let Some(name) = self.peer_mgr.get_peer_name(&peer_id) {
             *name
         } else {
-            return;
+            return result.with_value(Ok(()));
         };
         if let Some(valid_candidate) =
             self.peer_mgr
@@ -953,8 +958,10 @@
             info!("{:?} Sending CandidateApproval {:?} to group.",
                   self,
                   valid_candidate);
-            let _ = self.send_routing_message(response_msg);
-        }
+            let _ = self.send_routing_message(response_msg).extract(&mut result);
+        }
+
+        result.map(Ok)
     }
 
     /// Returns `Ok` if a client is allowed to send the given message.
@@ -1123,13 +1130,13 @@
         result.and(self.send_bootstrap_identify(peer_id))
     }
 
-<<<<<<< HEAD
-    fn handle_node_identify(&mut self, public_id: PublicId, peer_id: PeerId) {
+    fn handle_node_identify(&mut self, public_id: PublicId, peer_id: PeerId) -> Evented<()> {
+        let mut result = Evented::empty();
         debug!("{:?} Handling NodeIdentify from {:?}.", self, public_id.name());
         if !self.is_first_node && self.peer_mgr.routing_table().is_empty() {
             debug!("{:?} adding {:?} as peer candidate.", self, public_id.name());
             self.peer_mgr.add_as_peer_candidate(&public_id, &peer_id);
-            return;
+            return result;
         }
         match self.peer_mgr.check_candidate(&public_id, &peer_id) {
             Ok(Some((tunnel, seed))) => {
@@ -1141,10 +1148,11 @@
                           public_id.name());
                     // From Y -> Y
                     let _ = self.send_routing_message(RoutingMessage {
-                        src: Authority::Section(*public_id.name()),
-                        dst: Authority::Section(*public_id.name()),
-                        content: MessageContent::CandidateApproval(false),
-                    });
+                            src: Authority::Section(*public_id.name()),
+                            dst: Authority::Section(*public_id.name()),
+                            content: MessageContent::CandidateApproval(false),
+                        })
+                        .extract(&mut result);
                 } else {
                     // From Y -> A
                     let direct_message = DirectMessage::ResourceProof {
@@ -1156,40 +1164,30 @@
                                                                     .len()),
                         difficulty: RESOURCE_PROOF_DIFFICULTY,
                     };
-                    let _ = self.send_direct_message(&peer_id, direct_message);
+                    let _ = self.send_direct_message(&peer_id, direct_message).extract(&mut result);
 
                     debug!("{:?} requesting resource_proof from node candidate {:?}.",
                            self,
                            public_id.name());
-=======
-    fn handle_node_identify(&mut self, public_id: PublicId, peer_id: PeerId) -> Evented<()> {
-        let mut result = Evented::empty();
-        debug!("{:?} Handling NodeIdentify from {:?}.",
-               self,
-               public_id.name());
-
-        if let Some((name, _)) = self.sent_network_name_to {
-            if name == *public_id.name() {
-                self.sent_network_name_to = None;
-            }
-        }
-
-        self.add_to_routing_table(public_id, peer_id).extract(&mut result);
-
-        if let Some(prefix) = self.peer_mgr.routing_table().find_group_prefix(public_id.name()) {
-            let _ = self.send_section_list_signature(prefix, None).extract(&mut result);
-            if prefix == *self.peer_mgr.routing_table().our_prefix() {
-                // if the node joined our group, send signatures for all neighbouring group lists
-                // to it
-                for pfx in self.peer_mgr.routing_table().other_prefixes() {
-                    let _ = self.send_section_list_signature(pfx, Some(*public_id.name()))
-                        .extract(&mut result);
->>>>>>> ba502d8e
                 }
             }
             Ok(None) => {
                 debug!("{:?} adding {:?} into routing table.", self, public_id.name());
-                self.add_to_routing_table(&public_id, &peer_id);
+                self.add_to_routing_table(&public_id, &peer_id).extract(&mut result);
+
+                if let Some(prefix) = self.peer_mgr
+                    .routing_table()
+                    .find_group_prefix(public_id.name()) {
+                    let _ = self.send_section_list_signature(prefix, None).extract(&mut result);
+                    if prefix == *self.peer_mgr.routing_table().our_prefix() {
+                        // if the node joined our group, send signatures for all neighbouring group
+                        // lists to it
+                        for pfx in self.peer_mgr.routing_table().other_prefixes() {
+                            let _ = self.send_section_list_signature(pfx, Some(*public_id.name()))
+                                .extract(&mut result);
+                        }
+                    }
+                }
             }
             Err(err) => {
                 debug!("{:?} has un-expected connection {:?}/{:?}.", self, public_id.name(), err);
@@ -1198,12 +1196,8 @@
         result
     }
 
-<<<<<<< HEAD
-    fn add_to_routing_table(&mut self, public_id: &PublicId, peer_id: &PeerId) {
-=======
-    fn add_to_routing_table(&mut self, public_id: PublicId, peer_id: PeerId) -> Evented<()> {
-        let mut result = Evented::empty();
->>>>>>> ba502d8e
+    fn add_to_routing_table(&mut self, public_id: &PublicId, peer_id: &PeerId) -> Evented<()> {
+        let mut result = Evented::empty();
         match self.peer_mgr.add_to_routing_table(public_id, peer_id) {
             Err(RoutingTableError::AlreadyExists) => return Evented::empty(),  // already in RT
             Err(error) => {
@@ -1211,12 +1205,7 @@
                        self,
                        peer_id,
                        error);
-<<<<<<< HEAD
-                self.disconnect_peer(peer_id);
-                return;
-=======
-                return result.and(self.disconnect_peer(&peer_id));
->>>>>>> ba502d8e
+                return result.and(self.disconnect_peer(peer_id));
             }
             Ok(true) => {
                 // i.e. the group should split
@@ -1254,22 +1243,7 @@
                    peer_id,
                    dst_id);
             let tunnel_request = DirectMessage::TunnelRequest(dst_id);
-<<<<<<< HEAD
-            let _ = self.send_direct_message(peer_id, tunnel_request);
-        }
-
-        if let Some(prefix) = self.peer_mgr.routing_table().find_group_prefix(public_id.name()) {
-            let _ = self.send_section_list_signature(prefix, None);
-            if prefix == *self.peer_mgr.routing_table().our_prefix() {
-                // if the node joined our group, send signatures for all neighbouring group lists
-                // to it
-                for pfx in self.peer_mgr.routing_table().other_prefixes() {
-                    let _ = self.send_section_list_signature(pfx, Some(*public_id.name()));
-                }
-            }
-=======
-            let _ = self.send_direct_message(&peer_id, tunnel_request).extract(&mut result);
->>>>>>> ba502d8e
+            let _ = self.send_direct_message(peer_id, tunnel_request).extract(&mut result);
         }
 
         result
@@ -1687,14 +1661,9 @@
     // sent by each node in the target group with the new node name and group for resource proving.
     fn handle_get_node_name_response(&mut self,
                                      relocated_id: PublicId,
-<<<<<<< HEAD
                                      group: Vec<PublicId>,
-                                     dst: Authority<XorName>) {
-=======
-                                     groups: Vec<(Prefix<XorName>, Vec<PublicId>)>,
                                      dst: Authority<XorName>)
                                      -> Evented<()> {
->>>>>>> ba502d8e
         if !self.peer_mgr.routing_table().is_empty() {
             warn!("{:?} Received duplicate GetNodeName response.", self);
             return Evented::empty();
@@ -1707,23 +1676,14 @@
                self,
                self.peer_mgr.routing_table().prefixes());
 
-<<<<<<< HEAD
+        let mut result = Evented::empty();
         for pub_id in &group {
-=======
-        let mut result = Evented::empty();
-
-        for pub_id in groups.into_iter().flat_map(|(_, group)| group.into_iter()) {
->>>>>>> ba502d8e
             debug!("{:?} Sending connection info to {:?} on GetNodeName response.",
                    self,
                    pub_id);
             let node_auth = Authority::ManagedNode(*pub_id.name());
-<<<<<<< HEAD
-            if let Err(error) = self.send_connection_info_request(*pub_id, dst, node_auth) {
-=======
-            if let Err(error) = self.send_connection_info_request(pub_id, dst, node_auth)
+            if let Err(error) = self.send_connection_info_request(*pub_id, dst, node_auth)
                 .extract(&mut result) {
->>>>>>> ba502d8e
                 debug!("{:?} - Failed to send connection info to {:?}: {:?}",
                     self,
                     pub_id,
@@ -1747,28 +1707,10 @@
             return Ok(()).to_evented();
         }
 
-<<<<<<< HEAD
         // TODO - do we need to reply if `expect_id` triggers a failure here?
-        let own_group = self.peer_mgr
-            .expect_join_our_group(expect_id.name(), &client_auth, self.full_id.public_id())?;
-=======
-        let now = Instant::now();
-        if let Some((_, timestamp)) = self.sent_network_name_to {
-            if (now - timestamp).as_secs() <= SENT_NETWORK_NAME_TIMEOUT_SECS {
-                // Not sending node name, as we are already waiting for a node.
-                return Ok(()).to_evented();
-            } else {
-                // Timeout: forget last node we were waiting for
-                self.sent_network_name_to = None;
-            }
-        }
-
-        // TODO - do we need to reply if `expect_id` triggers a failure here?
-        let groups = try_ev!(self.peer_mgr
-            .expect_add_to_our_group(expect_id.name(), self.full_id.public_id()), Evented::empty());
-        self.sent_network_name_to = Some((*expect_id.name(), now));
-        // From Y -> A (via B)
->>>>>>> ba502d8e
+        let own_group = try_ev!(self.peer_mgr
+            .expect_join_our_group(expect_id.name(), &client_auth, self.full_id.public_id()),
+            Evented::empty());
         let response_content = MessageContent::GetNodeNameResponse {
             relocated_id: expect_id,
             group: own_group,
@@ -2039,25 +1981,11 @@
         );
 
         for target_peer_id in target_peer_ids {
-<<<<<<< HEAD
-            match self.send_signed_msg_to_peer(signed_msg,
-                                               target_peer_id,
-                                               route,
-                                               new_sent_to.clone()) {
-                Ok(_) => {}
-                Err(err) => {
-                    warn!("{:?} failed with {:?} in sending {:?} to peer {:?}",
-                          self, err, routing_msg, target_peer_id);
-                }
-            }
-
-=======
             try_ev!(
                 self.send_signed_msg_to_peer(signed_msg, target_peer_id, route, new_sent_to.clone())
                     .extract(&mut events),
                 events
             );
->>>>>>> ba502d8e
         }
         events.with_value(Ok(()))
     }
@@ -2584,12 +2512,7 @@
         self.ack_mgr.clear();
         self.peer_mgr.remove_connecting_peers();
         self.routing_msg_filter.clear();
-<<<<<<< HEAD
-        self.merge_if_necessary();
-=======
-        self.sent_network_name_to = None;
         self.merge_if_necessary()
->>>>>>> ba502d8e
     }
 
     pub fn section_list_signatures(&self,
