// Copyright 2015 MaidSafe.net limited.
//
// This SAFE Network Software is licensed to you under (1) the MaidSafe.net Commercial License,
// version 1.0 or later, or (2) The General Public License (GPL), version 3, depending on which
// licence you accepted on initial access to the Software (the "Licences").
//
// By contributing code to the SAFE Network Software, or to this project generally, you agree to be
// bound by the terms of the MaidSafe Contributor Agreement, version 1.1.  This, along with the
// Licenses can be found in the root directory of this project at LICENSE, COPYING and CONTRIBUTOR.
//
// Unless required by applicable law or agreed to in writing, the SAFE Network Software distributed
// under the GPL Licence is distributed on an "AS IS" BASIS, WITHOUT WARRANTIES OR CONDITIONS OF ANY
// KIND, either express or implied.
//
// Please review the Licences for the specific language governing permissions and limitations
// relating to use of the SAFE Network Software.

use ack_manager::{Ack, AckManager};
use action::Action;
use authority::Authority;
use cache::Cache;
use crust::{ConnectionInfoResult, CrustError, PeerId, PrivConnectionInfo, PubConnectionInfo,
            Service};
use crust::Event as CrustEvent;
use error::{InterfaceError, RoutingError};
use event::Event;
use id::{FullId, PublicId};
use itertools::Itertools;
use log::LogLevel;
use maidsafe_utilities::serialisation;
use messages::{ConnectionInfo, DEFAULT_PRIORITY, DirectMessage, GroupList, HopMessage, Message,
               MessageContent, RoutingMessage, SignedMessage, UserMessage, UserMessageCache};
use peer_manager::{ConnectionInfoPreparedResult, ConnectionInfoReceivedResult, PeerManager,
                   PeerState};
use routing_message_filter::{FilteringResult, RoutingMessageFilter};
use routing_table::{OtherMergeDetails, OwnMergeDetails, OwnMergeState, Prefix, RemovalDetails,
                    Xorable};
use routing_table::Error as RoutingTableError;
#[cfg(feature = "use-mock-crust")]
use routing_table::RoutingTable;
use rust_sodium::crypto::{box_, sign};
use rust_sodium::crypto::hash::sha256;
use signature_accumulator::SignatureAccumulator;
use state_machine::Transition;
use stats::Stats;
use std::{fmt, iter};
use std::collections::{BTreeSet, HashSet, VecDeque};
use std::fmt::{Debug, Formatter};
use std::sync::mpsc::Sender;
use std::time::Duration;
use super::common::{Base, Bootstrapped, USER_MSG_CACHE_EXPIRY_DURATION_SECS};
use timer::Timer;
use tunnels::Tunnels;
use types::MessageId;
use utils;
use xor_name::XorName;

/// Time (in seconds) after which a `Tick` event is sent.
const TICK_TIMEOUT_SECS: u64 = 60;
/// Time (in seconds) after which a `GetNodeName` request is resent.
const GET_NODE_NAME_TIMEOUT_SECS: u64 = 60;
/// in bits
const RESOURCE_PROOF_DIFFICULTY: u32 = 10;

// in Bytes
fn resource_proof_target_size(group_len: usize) -> u32 {
    (40 / group_len as u32) * 100 * 1024 / 2
}

pub struct Node {
    ack_mgr: AckManager,
    cacheable_user_msg_cache: UserMessageCache,
    crust_service: Service,
    event_sender: Sender<Event>,
    full_id: FullId,
    get_node_name_timer_token: Option<u64>,
    is_first_node: bool,
    /// The queue of routing messages addressed to us. These do not themselves need
    /// forwarding, although they may wrap a message which needs forwarding.
    msg_queue: VecDeque<RoutingMessage>,
    peer_mgr: PeerManager,
    response_cache: Box<Cache>,
    routing_msg_filter: RoutingMessageFilter,
    sig_accumulator: SignatureAccumulator,
    stats: Stats,
    tick_timer_token: u64,
    timer: Timer,
    tunnels: Tunnels,
    user_msg_cache: UserMessageCache,
    // Value which can be set in mock-crust tests to be used as the calculated name for the next
    // relocation request received by this node.
    next_node_name: Option<XorName>,
}

impl Node {
    pub fn first(cache: Box<Cache>,
                 crust_service: Service,
                 event_sender: Sender<Event>,
                 mut full_id: FullId,
                 min_group_size: usize,
                 timer: Timer)
                 -> Option<Self> {
        let name = XorName(sha256::hash(&full_id.public_id().name().0).0);
        full_id.public_id_mut().set_name(name);

        Self::new(cache,
                  crust_service,
                  event_sender,
                  true,
                  full_id,
                  min_group_size,
                  Stats::new(),
                  timer)
    }

    #[cfg_attr(feature = "clippy", allow(too_many_arguments))]
    pub fn from_bootstrapping(cache: Box<Cache>,
                              crust_service: Service,
                              event_sender: Sender<Event>,
                              full_id: FullId,
                              min_group_size: usize,
                              proxy_peer_id: PeerId,
                              proxy_public_id: PublicId,
                              stats: Stats,
                              timer: Timer)
                              -> Option<Self> {
        let mut node = Self::new(cache,
                                 crust_service,
                                 event_sender,
                                 false,
                                 full_id,
                                 min_group_size,
                                 stats,
                                 timer);

        if let Some(ref mut node) = node {
            let _ = node.peer_mgr.set_proxy(proxy_peer_id, proxy_public_id);
        }

        node
    }

    #[cfg_attr(feature = "clippy", allow(too_many_arguments))]
    fn new(cache: Box<Cache>,
           crust_service: Service,
           event_sender: Sender<Event>,
           first_node: bool,
           full_id: FullId,
           min_group_size: usize,
           stats: Stats,
           mut timer: Timer)
           -> Option<Self> {
        let public_id = *full_id.public_id();
        let tick_period = Duration::from_secs(TICK_TIMEOUT_SECS);
        let tick_timer_token = timer.schedule(tick_period);
        let user_msg_cache_duration = Duration::from_secs(USER_MSG_CACHE_EXPIRY_DURATION_SECS);

        let mut node = Node {
            ack_mgr: AckManager::new(),
            cacheable_user_msg_cache:
                UserMessageCache::with_expiry_duration(user_msg_cache_duration),
            crust_service: crust_service,
            event_sender: event_sender.clone(),
            full_id: full_id,
            get_node_name_timer_token: None,
            is_first_node: first_node,
            msg_queue: VecDeque::new(),
            peer_mgr: PeerManager::new(min_group_size, public_id),
            response_cache: cache,
            routing_msg_filter: RoutingMessageFilter::new(),
            sig_accumulator: Default::default(),
            stats: stats,
            tick_timer_token: tick_timer_token,
            timer: timer,
            tunnels: Default::default(),
            user_msg_cache: UserMessageCache::with_expiry_duration(user_msg_cache_duration),
            next_node_name: None,
        };

        if node.start_listening() {
            debug!("{:?} - State changed to node.", node);
            Some(node)
        } else {
            node.send_event(Event::Terminate);
            None
        }
    }

    fn update_stats(&mut self) {
        let old_client_num = self.stats.cur_client_num;
        self.stats.cur_client_num = self.peer_mgr.client_num();
        if self.stats.cur_client_num != old_client_num {
            if self.stats.cur_client_num > old_client_num {
                self.stats.cumulative_client_num += self.stats.cur_client_num - old_client_num;
            }
            info!(target: "routing_stats", "{:?} - Connected clients: {}, cumulative: {}",
                  self,
                  self.stats.cur_client_num,
                  self.stats.cumulative_client_num);
        }
        if self.stats.tunnel_connections != self.tunnels.tunnel_count() ||
           self.stats.tunnel_client_pairs != self.tunnels.client_count() {
            self.stats.tunnel_connections = self.tunnels.tunnel_count();
            self.stats.tunnel_client_pairs = self.tunnels.client_count();
            info!(target: "routing_stats", "{:?} - Indirect connections: {}, tunneling for: {}",
                  self,
                  self.stats.tunnel_connections,
                  self.stats.tunnel_client_pairs);
        }

        if self.stats.cur_routing_table_size != self.peer_mgr.routing_table().len() {
            self.stats.cur_routing_table_size = self.peer_mgr.routing_table().len();

            const TABLE_LVL: LogLevel = LogLevel::Info;
            if log_enabled!(TABLE_LVL) {
                let status_str = format!("{:?} {:?} - Routing Table size: {:3}",
                                         self,
                                         self.crust_service.id(),
                                         self.stats.cur_routing_table_size);
                let sep_str = iter::repeat('-').take(status_str.len()).collect::<String>();
                log!(target: "routing_stats", TABLE_LVL, " -{}- ", sep_str);
                log!(target: "routing_stats", TABLE_LVL, "| {} |", status_str);
                log!(target: "routing_stats", TABLE_LVL, " -{}- ", sep_str);
            }
        }
    }

    pub fn handle_action(&mut self, action: Action) -> Transition {
        match action {
            Action::ClientSendRequest { result_tx, .. } => {
                let _ = result_tx.send(Err(InterfaceError::InvalidState));
            }
            Action::NodeSendMessage { src, dst, content, priority, result_tx } => {
                let result = match self.send_user_message(src, dst, content, priority) {
                    Err(RoutingError::Interface(err)) => Err(err),
                    Err(_) | Ok(_) => Ok(()),
                };

                let _ = result_tx.send(result);
            }
            Action::CloseGroup { name, count, result_tx } => {
                let _ = result_tx.send(self.peer_mgr
                    .routing_table()
                    .closest_names(&name, count)
                    .map(|names| names.into_iter().cloned().collect_vec()));
            }
            Action::Name { result_tx } => {
                let _ = result_tx.send(*self.name());
            }
            Action::Timeout(token) => {
                if !self.handle_timeout(token) {
                    return Transition::Terminate;
                }
            }
            Action::Terminate => {
                return Transition::Terminate;
            }
        }

        self.handle_routing_messages();
        self.update_stats();
        Transition::Stay
    }

    pub fn handle_crust_event(&mut self, crust_event: CrustEvent) -> Transition {
        match crust_event {
            CrustEvent::BootstrapAccept(peer_id) => self.handle_bootstrap_accept(peer_id),
            CrustEvent::BootstrapConnect(peer_id, _) => self.handle_bootstrap_connect(peer_id),
            CrustEvent::ConnectSuccess(peer_id) => self.handle_connect_success(peer_id),
            CrustEvent::ConnectFailure(peer_id) => self.handle_connect_failure(peer_id),
            CrustEvent::LostPeer(peer_id) => {
                if let Transition::Terminate = self.handle_lost_peer(peer_id) {
                    return Transition::Terminate;
                }
            }
            CrustEvent::NewMessage(peer_id, bytes) => {
                match self.handle_new_message(peer_id, bytes) {
                    Err(RoutingError::FilterCheckFailed) |
                    Ok(_) => (),
                    Err(err) => debug!("{:?} - {:?}", self, err),
                }
            }
            CrustEvent::ConnectionInfoPrepared(ConnectionInfoResult { result_token, result }) => {
                self.handle_connection_info_prepared(result_token, result)
            }
            CrustEvent::ListenerStarted(port) => {
                if let Transition::Terminate = self.handle_listener_started(port) {
                    return Transition::Terminate;
                }
            }
            CrustEvent::ListenerFailed => {
                error!("{:?} Failed to start listening.", self);
                self.send_event(Event::Terminate);
                return Transition::Terminate;
            }
            CrustEvent::WriteMsgSizeProhibitive(peer_id, msg) => {
                error!("{:?} Failed to send {}-byte message to {:?}. Message too large.",
                       self,
                       msg.len(),
                       peer_id);
            }
            _ => {
                debug!("{:?} - Unhandled crust event: {:?}", self, crust_event);
            }
        }

        self.handle_routing_messages();
        self.update_stats();
        Transition::Stay
    }

    fn handle_routing_messages(&mut self) {
        while let Some(routing_msg) = self.msg_queue.pop_front() {
            if self.in_authority(&routing_msg.dst) {
                if let Err(err) = self.dispatch_routing_message(routing_msg) {
                    warn!("{:?} Routing message dispatch failed: {:?}", self, err);
                }
            }
        }
    }

    fn handle_listener_started(&mut self, port: u16) -> Transition {
        trace!("{:?} Listener started on port {}.", self, port);
        self.crust_service.set_service_discovery_listen(true);

        if self.is_first_node {
            info!("{:?} - Started a new network as a seed node.", self);
            Transition::Stay
        } else if let Err(error) = self.relocate() {
            error!("{:?} Failed to start relocation: {:?}", self, error);
            self.send_event(Event::RestartRequired);
            Transition::Terminate
        } else {
            Transition::Stay
        }
    }

    fn handle_bootstrap_accept(&mut self, peer_id: PeerId) {
        trace!("{:?} Received BootstrapAccept from {:?}.", self, peer_id);
        // TODO: Keep track of that peer to make sure we receive a message from them.
    }

    fn handle_bootstrap_connect(&mut self, peer_id: PeerId) {
        self.disconnect_peer(&peer_id)
    }

    fn handle_connect_success(&mut self, peer_id: PeerId) {
        if peer_id == self.crust_service.id() {
            debug!("{:?} Received ConnectSuccess event with our Crust peer ID.",
                   self);
            return;
        }
        if !self.crust_service.is_peer_whitelisted(&peer_id) {
            debug!("{:?} Received ConnectSuccess, but {:?} is not whitelisted.",
                   self,
                   peer_id);
            self.disconnect_peer(&peer_id);
            return;
        }

        // Remove tunnel connection if we have one for this peer already
        if let Some(tunnel_id) = self.tunnels.remove_tunnel_for(&peer_id) {
            debug!("{:?} Removing unwanted tunnel for {:?}", self, peer_id);
            let message = DirectMessage::TunnelDisconnect(peer_id);
            let _ = self.send_direct_message(&tunnel_id, message);
        } else if let Some(pub_id) = self.peer_mgr.get_routing_peer(&peer_id) {
            warn!("{:?} Received ConnectSuccess from {:?}, but node {:?} is already in our \
                   routing table.",
                  self,
                  peer_id,
                  pub_id.name());
            return;
        }

        self.peer_mgr.connected_to(&peer_id);

        debug!("{:?} Received ConnectSuccess from {:?}. Sending NodeIdentify.",
               self,
               peer_id);
        if let Err(error) = self.send_node_identify(peer_id) {
            warn!("{:?} Failed to send NodeIdentify to {:?}: {:?}",
                  self,
                  peer_id,
                  error);
            self.disconnect_peer(&peer_id);
        }
    }

    fn handle_connect_failure(&mut self, peer_id: PeerId) {
        if peer_id == self.crust_service.id() {
            debug!("{:?} Received ConnectFailure event with our Crust peer ID.",
                   self);
            return;
        }

        if let Some(&pub_id) = self.peer_mgr.get_connecting_peer(&peer_id) {
            info!("{:?} Failed to connect to peer {:?} with pub_id {:?}.",
                  self,
                  peer_id,
                  pub_id);
            self.find_tunnel_for_peer(peer_id, &pub_id);
        }
    }

    fn find_tunnel_for_peer(&mut self, peer_id: PeerId, pub_id: &PublicId) {
        for (name, dst_peer_id) in self.peer_mgr.set_searching_for_tunnel(peer_id, *pub_id) {
            trace!("{:?} Asking {:?} to serve as a tunnel for {:?}.",
                   self,
                   name,
                   peer_id);
            let tunnel_request = DirectMessage::TunnelRequest(peer_id);
            let _ = self.send_direct_message(&dst_peer_id, tunnel_request);
        }
    }

    fn handle_new_message(&mut self, peer_id: PeerId, bytes: Vec<u8>) -> Result<(), RoutingError> {
        match serialisation::deserialise(&bytes) {
            Ok(Message::Hop(hop_msg)) => self.handle_hop_message(hop_msg, peer_id),
            Ok(Message::Direct(direct_msg)) => self.handle_direct_message(direct_msg, peer_id),
            Ok(Message::TunnelDirect { content, src, dst }) => {
                if dst == self.crust_service.id() &&
                   self.tunnels.tunnel_for(&src) == Some(&peer_id) {
                    self.handle_direct_message(content, src)
                } else if self.tunnels.has_clients(src, dst) {
                    self.send_or_drop(&dst, bytes, content.priority())
                } else if self.tunnels.accept_clients(src, dst) {
                    self.send_direct_message(&dst, DirectMessage::TunnelSuccess(src))?;
                    self.send_or_drop(&dst, bytes, content.priority())
                } else {
                    debug!("{:?} Invalid TunnelDirect message received via {:?}: {:?} -> {:?} {:?}",
                           self,
                           peer_id,
                           src,
                           dst,
                           content);
                    Err(RoutingError::InvalidDestination)
                }
            }
            Ok(Message::TunnelHop { content, src, dst }) => {
                if dst == self.crust_service.id() &&
                   self.tunnels.tunnel_for(&src) == Some(&peer_id) {
                    self.handle_hop_message(content, src)
                } else if self.tunnels.has_clients(src, dst) {
                    self.send_or_drop(&dst, bytes, content.content.priority())
                } else {
                    debug!("{:?} Invalid TunnelHop message received via {:?}: {:?} -> {:?} {:?}",
                           self,
                           peer_id,
                           src,
                           dst,
                           content);
                    Err(RoutingError::InvalidDestination)
                }
            }
            Err(error) => Err(RoutingError::SerialisationError(error)),
        }
    }

    fn handle_direct_message(&mut self,
                             direct_message: DirectMessage,
                             peer_id: PeerId)
                             -> Result<(), RoutingError> {
        use messages::DirectMessage::*;
        match direct_message {
            MessageSignature(digest, sig) => self.handle_message_signature(digest, sig, peer_id),
            ClientIdentify { ref serialised_public_id, ref signature, client_restriction } => {
                if let Ok(public_id) = verify_signed_public_id(serialised_public_id, signature) {
                    self.handle_client_identify(public_id, peer_id, client_restriction)
                } else {
                    warn!("{:?} Signature check failed in ClientIdentify - Dropping connection \
                           {:?}",
                          self,
                          peer_id);
                    self.disconnect_peer(&peer_id);
                    Ok(())
                }
            }
            NodeIdentify { ref serialised_public_id, ref signature } => {
                if let Ok(public_id) = verify_signed_public_id(serialised_public_id, signature) {
                    self.handle_node_identify(public_id, peer_id);
                } else {
                    warn!("{:?} Signature check failed in NodeIdentify - Dropping peer {:?}",
                          self,
                          peer_id);
                    self.disconnect_peer(&peer_id);
                }
                Ok(())
            }
<<<<<<< HEAD
            DirectMessage::TunnelRequest(dst_id) => self.handle_tunnel_request(peer_id, dst_id),
            DirectMessage::TunnelSuccess(dst_id) => self.handle_tunnel_success(peer_id, dst_id),
            DirectMessage::TunnelClosed(dst_id) => self.handle_tunnel_closed(peer_id, dst_id),
            DirectMessage::TunnelDisconnect(dst_id) => {
                self.handle_tunnel_disconnect(peer_id, dst_id)
            }
            DirectMessage::ResourceProof { seed, target_size, difficulty } => {
                self.handle_resource_proof_request(peer_id, seed, target_size, difficulty)
            }
            DirectMessage::ResourceProofResponse { proof, leading_zero_bytes } => {
                self.handle_resource_proof_response(peer_id, proof, leading_zero_bytes);
                Ok(())
            }
            DirectMessage::NodeApproval { groups } => {
                self.handle_node_approval(groups);
                Ok(())
            }
            msg @ DirectMessage::BootstrapIdentify { .. } |
            msg @ DirectMessage::BootstrapDeny => {
=======
            TunnelRequest(dst_id) => self.handle_tunnel_request(peer_id, dst_id),
            TunnelSuccess(dst_id) => self.handle_tunnel_success(peer_id, dst_id),
            TunnelClosed(dst_id) => self.handle_tunnel_closed(peer_id, dst_id),
            TunnelDisconnect(dst_id) => self.handle_tunnel_disconnect(peer_id, dst_id),
            msg @ BootstrapIdentify { .. } |
            msg @ BootstrapDeny => {
>>>>>>> 81dae239
                debug!("{:?} - Unhandled direct message: {:?}", self, msg);
                Ok(())
            }
        }
    }

    fn handle_message_signature(&mut self,
                                digest: sha256::Digest,
                                sig: sign::Signature,
                                peer_id: PeerId)
                                -> Result<(), RoutingError> {
        if let Some(&pub_id) = self.peer_mgr.get_routing_peer(&peer_id) {
            let min_group_size = self.min_group_size();
            if let Some((signed_msg, route)) =
                self.sig_accumulator
                    .add_signature(min_group_size, digest, sig, pub_id) {
                let hop = *self.name(); // we accumulated the message, so now we act as the last hop
                trace!("{:?} Message accumulated - handling: {:?}", self, signed_msg);
                return self.handle_signed_message(signed_msg, route, hop, &[]);
            }
        } else {
            warn!("{:?} Received message signature from unknown peer {:?}",
                  self,
                  peer_id);
        }
        Ok(())
    }

    fn hop_pub_ids(&self, hop_name: &XorName) -> Result<BTreeSet<PublicId>, RoutingError> {
        if let Some(group) = self.peer_mgr.routing_table().get_group(hop_name) {
            let mut group = group.clone();
            if self.peer_mgr.routing_table().our_group_prefix().matches(hop_name) {
                let _ = group.insert(*self.name());
            }
            Ok(self.peer_mgr.get_pub_ids(&group).into_iter().collect::<BTreeSet<_>>())
        } else {
            Err(RoutingError::RoutingTable(RoutingTableError::NoSuchPeer))
        }
    }

    fn handle_hop_message(&mut self,
                          hop_msg: HopMessage,
                          peer_id: PeerId)
                          -> Result<(), RoutingError> {
        let hop_name = if let Some(peer) = self.peer_mgr.get_connected_peer(&peer_id) {
            hop_msg.verify(peer.pub_id().signing_public_key())?;

            match *peer.state() {
                PeerState::Client => {
                    self.check_valid_client_message(hop_msg.content.routing_message())?;
                    *self.name()
                }
                PeerState::JoiningNode => *self.name(),
                _ => *peer.name(),
            }
        } else {
            return Err(RoutingError::UnknownConnection(peer_id));
        };

        let HopMessage { content, route, sent_to, .. } = hop_msg;
        self.handle_signed_message(content, route, hop_name, &sent_to)
    }

    // Acknowledge reception of the message and broadcast to our group if necessary
    // The function is only called when we are in the destination authority
    fn ack_and_broadcast(&mut self,
                         signed_msg: &SignedMessage,
                         route: u8,
                         hop_name: XorName,
                         sent_to: &[XorName]) {
        self.send_ack(signed_msg.routing_message(), route);
        // If the destination is our group we need to forward it to the rest of the group
        if signed_msg.routing_message().dst.is_group() {
            if let Err(error) = self.send_signed_message(signed_msg, route, &hop_name, sent_to) {
                debug!("{:?} Failed to send {:?}: {:?}", self, signed_msg, error);
            }
        }
    }

    fn handle_signed_msg_to_us(&mut self,
                               signed_msg: SignedMessage,
                               route: u8,
                               hop_name: XorName,
                               sent_to: &[XorName]) {
        self.ack_and_broadcast(&signed_msg, route, hop_name, sent_to);
        // if addressed to us, then we just queue it and return
        self.msg_queue.push_back(signed_msg.into_routing_message());
    }

    fn handle_signed_message(&mut self,
                             signed_msg: SignedMessage,
                             route: u8,
                             hop_name: XorName,
                             sent_to: &[XorName])
                             -> Result<(), RoutingError> {
        signed_msg.check_integrity()?;

        match self.routing_msg_filter.filter_incoming(signed_msg.routing_message(), route) {
            FilteringResult::KnownMessageAndRoute => {
                warn!("{:?} Duplicate message received on route {}: {:?}",
                      self,
                      route,
                      signed_msg.routing_message());
            }
            FilteringResult::KnownMessage => {
                if self.in_authority(&signed_msg.routing_message().dst) {
                    self.ack_and_broadcast(&signed_msg, route, hop_name, sent_to);
                    return Ok(());
                }

                // known message, but new route - we still need to relay it in this case
                if let Err(error) =
                    self.send_signed_message(&signed_msg, route, &hop_name, sent_to) {
                    debug!("{:?} Failed to send {:?}: {:?}", self, signed_msg, error);
                }
            }
            FilteringResult::NewMessage => {
                if self.in_authority(&signed_msg.routing_message().dst) {
                    self.handle_signed_msg_to_us(signed_msg, route, hop_name, sent_to);
                    return Ok(());
                }

                if self.respond_from_cache(signed_msg.routing_message(), route)? {
                    return Ok(());
                }

                if let Err(error) =
                    self.send_signed_message(&signed_msg, route, &hop_name, sent_to) {
                    debug!("{:?} Failed to send {:?}: {:?}", self, signed_msg, error);
                }
            }
        }

        Ok(())
    }

    fn dispatch_routing_message(&mut self,
                                routing_msg: RoutingMessage)
                                -> Result<(), RoutingError> {
        use messages::MessageContent::*;
        use Authority::{Client, ManagedNode, NaeManager, NodeManager};

        match routing_msg.content {
            Ack(..) => (),
            _ => trace!("{:?} Got routing message {:?}.", self, routing_msg),
        }

        match (routing_msg.content, routing_msg.src, routing_msg.dst) {
            (GetNodeName { current_id, message_id },
             Client { client_key, proxy_node_name, peer_id },
             NaeManager(dst_name)) => {
                self.handle_get_node_name_request(current_id,
                                                  client_key,
                                                  proxy_node_name,
                                                  dst_name,
                                                  peer_id,
                                                  message_id)
            }
<<<<<<< HEAD
            (MessageContent::GetNodeNameResponse { relocated_id, group, .. },
             Authority::NodeManager(_),
             dst) => {
                self.handle_get_node_name_response(relocated_id, group, dst);
=======
            (GetNodeNameResponse { relocated_id, groups, .. }, NodeManager(_), dst) => {
                self.handle_get_node_name_response(relocated_id, groups, dst);
>>>>>>> 81dae239
                Ok(())
            }
            (ExpectCloseNode { expect_id, client_auth, message_id },
             NaeManager(_),
             NaeManager(_)) => {
                self.handle_expect_close_node_request(expect_id, client_auth, message_id)
            }
            (GetCloseGroup(message_id), src, NaeManager(dst_name)) => {
                self.handle_get_close_group_request(src, dst_name, message_id)
            }
            (ConnectionInfo(conn_info), src @ Client { .. }, dst @ ManagedNode(_)) => {
                self.handle_connection_info_from_client(conn_info, src, dst)
            }
            (ConnectionInfo(conn_info), ManagedNode(src_name), dst @ Client { .. }) |
            (ConnectionInfo(conn_info), ManagedNode(src_name), dst @ ManagedNode(_)) => {
                self.handle_connection_info_from_node(conn_info, src_name, dst)
            }
<<<<<<< HEAD
            (MessageContent::CandidateApproval(validity),
             Authority::NaeManager(_),
             Authority::NaeManager(candidate_name)) => {
                self.handle_node_approval_vote(candidate_name, validity)
            }
            (MessageContent::NodeApproval { relocated_id, groups },
             Authority::NodeManager(_),
             dst @ Authority::Client { .. }) => {
                self.handle_node_approval_no_resource_proof(relocated_id, groups, dst);
                Ok(())
            }
            (MessageContent::GetCloseGroupResponse { close_group_ids, .. },
             Authority::ManagedNode(_),
             dst) => self.handle_get_close_group_response(close_group_ids, dst),
            (MessageContent::GroupSplit(prefix, joining_node), _, _) => {
=======
            (GetCloseGroupResponse { close_group_ids, .. }, ManagedNode(_), dst) => {
                self.handle_get_close_group_response(close_group_ids, dst)
            }
            (GroupSplit(prefix, joining_node), _, _) => {
>>>>>>> 81dae239
                self.handle_group_split(prefix, joining_node)
            }
            (OwnGroupMerge { sender_prefix, merge_prefix, groups }, _, _) => {
                self.handle_own_group_merge(sender_prefix, merge_prefix, groups)
            }
            (OtherGroupMerge { prefix, group }, _, _) => {
                self.handle_other_group_merge(prefix, group)
            }
            (Ack(ack, _), _, _) => self.handle_ack_response(ack),
            (UserMessagePart { hash, part_count, part_index, payload, .. }, src, dst) => {
                if let Some(msg) = self.user_msg_cache.add(hash, part_count, part_index, payload) {
                    self.stats().count_user_message(&msg);
                    self.send_event(msg.into_event(src, dst));
                }
                Ok(())
            }
            (content, src, dst) => {
                debug!("{:?} Unhandled routing message {:?} from {:?} to {:?}",
                       self,
                       content,
                       src,
                       dst);
                Err(RoutingError::BadAuthority)
            }
        }
    }

    fn handle_node_approval_vote(&mut self,
                                 candidate_name: XorName,
                                 validity: bool)
                                 -> Result<(), RoutingError> {
        let groups = self.peer_mgr.get_groups(&candidate_name, self.full_id.public_id())?;
        let (approval, peer_info) = self.peer_mgr
            .handle_node_approval_vote(candidate_name, validity);
        let peer_id = if let Some(peer_id) = self.peer_mgr.get_peer_id(&candidate_name) {
            *peer_id
        } else {
            return Ok(());
        };
        if !validity {
            self.disconnect_peer(&peer_id);
        }
        if approval && validity {
            if let Some((pub_id, peer_id)) = peer_info {
                self.add_to_routing_table(&pub_id, &peer_id);
            }
            let direct_message = DirectMessage::NodeApproval { groups: groups };
            return self.send_direct_message(&peer_id, direct_message);
        }
        Ok(())
    }

    fn handle_node_approval(&mut self, groups: Vec<(Prefix<XorName>, Vec<PublicId>)>) {
        let result = self.peer_mgr.handle_node_approval();
        if result.len() > 0 {
            self.peer_mgr.populate_routing_table(&groups);
            for peer_info in &result {
                self.add_to_routing_table(&peer_info.0, &peer_info.1);
            }

            for group in &groups {
                for pub_id in &group.1 {
                    if !self.peer_mgr.routing_table().has(pub_id.name()) {
                        debug!("{:?} Sending connection info to {:?} on NodeApproval.",
                               self,
                               pub_id);
                        let src = Authority::ManagedNode(*self.name());
                        let node_auth = Authority::ManagedNode(*pub_id.name());
                        if let Err(error) = self.send_connection_info(*pub_id, src, node_auth) {
                            debug!("{:?} - Failed to send connection info to {:?}: {:?}",
                                   self,
                                   pub_id,
                                   error);
                        }
                    }
                }
            }
        }
    }

    fn handle_resource_proof_request(&mut self,
                                     peer_id: PeerId,
                                     seed: Vec<u8>,
                                     _target_size: u32,
                                     _difficulty: u32)
                                     -> Result<(), RoutingError> {
        let direct_message = DirectMessage::ResourceProofResponse {
            proof: seed,
            leading_zero_bytes: 0,
        };
        self.send_direct_message(&peer_id, direct_message)
    }

    fn handle_resource_proof_response(&mut self,
                                      peer_id: PeerId,
                                      proof: Vec<u8>,
                                      leading_zero_bytes: u32) {
        let name = if let Some(name) = self.peer_mgr.get_peer_name(&peer_id) {
            *name
        } else {
            return;
        };
        if let Some(valid_candidate) =
            self.peer_mgr
                .verify_candidate(name, proof, leading_zero_bytes, RESOURCE_PROOF_DIFFICULTY) {
            let response_content = MessageContent::CandidateApproval(valid_candidate);
            let response_msg = RoutingMessage {
                src: Authority::NaeManager(name),
                dst: Authority::NaeManager(name),
                content: response_content,
            };
            info!("{:?} Sending CandidateApproval {:?} to group.",
                  self,
                  valid_candidate);
            let _ = self.send_routing_message(response_msg);
        }
    }

    /// Returns `Ok` if a client is allowed to send the given message.
    fn check_valid_client_message(&self, msg: &RoutingMessage) -> Result<(), RoutingError> {
        match msg.content {
            MessageContent::Ack(..) => Ok(()),
            MessageContent::UserMessagePart { priority, .. } if priority >= DEFAULT_PRIORITY => {
                Ok(())
            }
            _ => {
                debug!("{:?} Illegitimate client message {:?}. Refusing to relay.",
                       self,
                       msg);
                Err(RoutingError::RejectedClientMessage)
            }
        }
    }

    fn respond_from_cache(&mut self,
                          routing_msg: &RoutingMessage,
                          route: u8)
                          -> Result<bool, RoutingError> {
        if let MessageContent::UserMessagePart { hash,
                                                 part_count,
                                                 part_index,
                                                 cacheable,
                                                 ref payload,
                                                 .. } = routing_msg.content {
            if !cacheable {
                return Ok(false);
            }

            match self.cacheable_user_msg_cache.add(hash, part_count, part_index, payload.clone()) {
                Some(UserMessage::Request(request)) => {
                    if let Some(response) = self.response_cache.get(&request) {
                        debug!("{:?} Found cached response to {:?}", self, request);

                        let priority = response.priority();
                        let src = Authority::ManagedNode(*self.name());
                        let dst = routing_msg.src;

                        self.send_ack_from(routing_msg, route, src);

                        try!(self.send_user_message(src,
                                                    dst,
                                                    UserMessage::Response(response),
                                                    priority));

                        return Ok(true);
                    }
                }

                Some(UserMessage::Response(response)) => {
                    debug!("{:?} Putting {:?} in cache", self, response);
                    self.response_cache.put(response);
                }

                None => (),
            }
        }

        Ok(false)
    }

    fn start_listening(&mut self) -> bool {
        if let Err(error) = self.crust_service.start_listening_tcp() {
            error!("{:?} Failed to start listening: {:?}", self, error);
            false
        } else {
            true
        }
    }

    fn relocate(&mut self) -> Result<(), RoutingError> {
        let duration = Duration::from_secs(GET_NODE_NAME_TIMEOUT_SECS);
        self.get_node_name_timer_token = Some(self.timer.schedule(duration));

        let request_content = MessageContent::GetNodeName {
            current_id: *self.full_id.public_id(),
            message_id: MessageId::new(),
        };

        let proxy_name = if let Some((_, proxy_pub_id)) = self.peer_mgr.proxy() {
            *proxy_pub_id.name()
        } else {
            return Err(RoutingError::ProxyConnectionNotFound);
        };

        let src = Authority::Client {
            client_key: *self.full_id.public_id().signing_public_key(),
            proxy_node_name: proxy_name,
            peer_id: self.crust_service.id(),
        };

        let request_msg = RoutingMessage {
            src: src,
            dst: Authority::NaeManager(*self.name()),
            content: request_content,
        };

        info!("{:?} Sending GetNodeName request with: {:?}. This can take a while.",
              self,
              self.full_id.public_id());

        self.send_routing_message(request_msg)
    }

    fn send_bootstrap_identify(&mut self, peer_id: PeerId) -> Result<(), RoutingError> {
        let direct_message =
            DirectMessage::BootstrapIdentify { public_id: *self.full_id.public_id() };
        self.send_direct_message(&peer_id, direct_message)
    }

    fn handle_client_identify(&mut self,
                              public_id: PublicId,
                              peer_id: PeerId,
                              client_restriction: bool)
                              -> Result<(), RoutingError> {
        if !client_restriction && !self.crust_service.is_peer_whitelisted(&peer_id) {
            warn!("{:?} Client is not whitelisted - dropping", self);
            self.disconnect_peer(&peer_id);
            return Ok(());
        }
        if *public_id.name() != XorName(sha256::hash(&public_id.signing_public_key().0).0) {
            warn!("{:?} Incoming Connection not validated as a proper client - dropping",
                  self);
            self.disconnect_peer(&peer_id);
            return Ok(());
        }

        for peer_id in self.peer_mgr.remove_expired_joining_nodes() {
            debug!("{:?} Removing stale joining node with Crust ID {:?}",
                   self,
                   peer_id);
            self.disconnect_peer(&peer_id);
        }

        if (client_restriction || !self.is_first_node) &&
           self.peer_mgr.routing_table().len() < self.min_group_size() - 1 {
            debug!("{:?} Client {:?} rejected: Routing table has {} entries. {} required.",
                    self,
                    public_id.name(),
                    self.peer_mgr.routing_table().len(),
                    self.min_group_size() - 1);
            return self.send_direct_message(&peer_id, DirectMessage::BootstrapDeny);
        }

        let non_unique = if client_restriction {
            self.peer_mgr.insert_client(peer_id, public_id)
        } else {
            self.peer_mgr.insert_joining_node(peer_id, public_id)
        };

        if non_unique {
            debug!("{:?} Received two ClientInfo from the same peer ID {:?}.",
                   self,
                   peer_id);
        }

        debug!("{:?} Accepted client {:?}.", self, public_id.name());

        self.send_bootstrap_identify(peer_id)
    }

    fn handle_node_identify(&mut self, public_id: PublicId, peer_id: PeerId) {
        debug!("{:?} Handling NodeIdentify from {:?}.",
               self,
               public_id.name());
        if self.peer_mgr.is_peer_candidate(&public_id, &peer_id) {
            return;
        }
        if let Ok(Some((tunnel, seed))) = self.peer_mgr.is_node_candidate(&public_id, &peer_id) {
            if tunnel {
                /// if connection is in tunnel, vote NO directly, don't carry out profiling
                /// limitation: joining node ONLY carries out QUORAM valid connection/evaluations
                info!("{:?} Sending CandidateApproval false to group rejeting {:?}.",
                      self,
                      *public_id.name());
                // From Y -> Y
                let _ = self.send_routing_message(RoutingMessage {
                    src: Authority::NaeManager(*public_id.name()),
                    dst: Authority::NaeManager(*public_id.name()),
                    content: MessageContent::CandidateApproval(false),
                });
            } else {
                // From Y -> A
                let direct_message = DirectMessage::ResourceProof {
                    seed: seed,
                    target_size: resource_proof_target_size(self.peer_mgr
                        .routing_table()
                        .our_group()
                        .len()),
                    difficulty: RESOURCE_PROOF_DIFFICULTY,
                };
                let _ = self.send_direct_message(&peer_id, direct_message);

                debug!("{:?} requesting resource_proof from node candidate {:?}.",
                       self,
                       *public_id.name());

            }
        } else {
            self.add_to_routing_table(&public_id, &peer_id);
        }
    }

    fn add_to_routing_table(&mut self, public_id: &PublicId, peer_id: &PeerId) {
        match self.peer_mgr.add_to_routing_table(public_id, peer_id) {
            Err(RoutingTableError::AlreadyExists) => return,  // already in RT
            Err(error) => {
                debug!("{:?} Peer {:?} was not added to the routing table: {}",
                       self,
                       peer_id,
                       error);
                self.disconnect_peer(peer_id);
                return;
            }
            Ok(true) => {
                let our_group_prefix = *self.peer_mgr.routing_table().our_group_prefix();
                // In the future we'll look to remove this restriction so we always call
                // `send_group_split()` here and also check whether another round of splitting is
                // required in `handle_group_split()` so splitting becomes recursive like merging.
                if our_group_prefix.matches(public_id.name()) {
                    self.send_group_split(our_group_prefix, *public_id.name());
                }
            }
            Ok(false) => {
                self.merge_if_necessary();
            }
        }

        debug!("{:?} Added {:?} to routing table.", self, public_id.name());
        if self.peer_mgr.routing_table().len() == 1 {
            self.send_event(Event::Connected);
        }

        let event = Event::NodeAdded(*public_id.name(), self.peer_mgr.routing_table().clone());
        if let Err(err) = self.event_sender.send(event) {
            error!("{:?} Error sending event to routing user - {:?}", self, err);
        }

        for dst_id in self.peer_mgr.peers_needing_tunnel() {
            trace!("{:?} Asking {:?} to serve as a tunnel for {:?}",
                   self,
                   peer_id,
                   dst_id);
            let tunnel_request = DirectMessage::TunnelRequest(dst_id);
            let _ = self.send_direct_message(peer_id, tunnel_request);
        }
    }

    fn handle_connection_info_prepared(&mut self,
                                       result_token: u32,
                                       result: Result<PrivConnectionInfo, CrustError>) {
        let our_connection_info = match result {
            Err(err) => {
                error!("{:?} Failed to prepare connection info: {:?}", self, err);
                return;
            }
            Ok(connection_info) => connection_info,
        };
        let encoded_connection_info =
            match serialisation::serialise(&our_connection_info.to_pub_connection_info()) {
                Err(err) => {
                    error!("{:?} Failed to serialise connection info: {:?}", self, err);
                    return;
                }
                Ok(encoded_connection_info) => encoded_connection_info,
            };

        let (pub_id, src, dst) = match self.peer_mgr
            .connection_info_prepared(result_token, our_connection_info) {
            Err(error) => {
                // This usually means we have already connected.
                debug!("{:?} Prepared connection info, but no entry found in token map: {:?}",
                       self,
                       error);
                return;
            }
            Ok(ConnectionInfoPreparedResult { pub_id, src, dst, infos }) => {
                match infos {
                    None => {
                        debug!("{:?} Prepared connection info for {:?}.",
                               self,
                               pub_id.name());
                    }
                    Some((our_info, their_info)) => {
                        debug!("{:?} Trying to connect to {:?} as {:?}.",
                               self,
                               their_info.id(),
                               pub_id.name());
                        let _ = self.crust_service.connect(our_info, their_info);
                    }
                }
                (pub_id, src, dst)
            }
        };

        let nonce = box_::gen_nonce();
        let encrypted_connection_info = box_::seal(&encoded_connection_info,
                                                   &nonce,
                                                   pub_id.encrypting_public_key(),
                                                   self.full_id().encrypting_private_key());

        let request_content = ConnectionInfo {
                encrypted_connection_info: encrypted_connection_info,
                nonce_bytes: nonce.0,
                public_id: *self.full_id().public_id(),
            }
            .into_msg();

        let request_msg = RoutingMessage {
            src: src,
            dst: dst,
            content: request_content,
        };

        if let Err(err) = self.send_routing_message(request_msg) {
            debug!("{:?} Failed to send connection info for {:?}: {:?}.",
                   self,
                   pub_id.name(),
                   err);
        }
    }

    // TODO: check whether these two methods can be merged into one.
    fn handle_connection_info_from_client(&mut self,
                                          conn_info: ConnectionInfo,
                                          src: Authority,
                                          dst: Authority)
                                          -> Result<(), RoutingError> {
        self.peer_mgr.allow_connect(conn_info.public_id.name())?;
        self.connect(conn_info, dst, src)
    }

    fn handle_connection_info_from_node(&mut self,
                                        conn_info: ConnectionInfo,
                                        src_name: XorName,
                                        dst: Authority)
                                        -> Result<(), RoutingError> {
        self.peer_mgr.allow_connect(&src_name)?;
        self.connect(conn_info, dst, Authority::ManagedNode(src_name))
    }

    /// Handle a request by `peer_id` to act as a tunnel connecting it with `dst_id`.
    fn handle_tunnel_request(&mut self,
                             peer_id: PeerId,
                             dst_id: PeerId)
                             -> Result<(), RoutingError> {
        if self.peer_mgr.can_tunnel_for(&peer_id, &dst_id) {
            if let Some((id0, id1)) = self.tunnels.consider_clients(peer_id, dst_id) {
                debug!("{:?} Accepted tunnel request from {:?} for {:?}.",
                       self,
                       peer_id,
                       dst_id);
                return self.send_direct_message(&id0, DirectMessage::TunnelSuccess(id1));
            }
        } else {
            debug!("{:?} Rejected tunnel request from {:?} for {:?}.",
                   self,
                   peer_id,
                   dst_id);
        }
        Ok(())
    }

    /// Handle a `TunnelSuccess` response from `peer_id`: It will act as a tunnel to `dst_id`.
    fn handle_tunnel_success(&mut self,
                             peer_id: PeerId,
                             dst_id: PeerId)
                             -> Result<(), RoutingError> {
        if !self.peer_mgr.tunnelling_to(&dst_id) {
            debug!("{:?} Received TunnelSuccess for a peer we are already connected to: {:?}",
                   self,
                   dst_id);
            let message = DirectMessage::TunnelDisconnect(dst_id);
            self.send_direct_message(&peer_id, message)?;
            return Ok(());
        }
        if self.tunnels.add(dst_id, peer_id) {
            debug!("{:?} Adding {:?} as a tunnel node for {:?}.",
                   self,
                   peer_id,
                   dst_id);
            return self.send_node_identify(dst_id);
        }
        Ok(())
    }

    /// Handle a `TunnelClosed` message from `peer_id`: `dst_id` disconnected.
    fn handle_tunnel_closed(&mut self,
                            peer_id: PeerId,
                            dst_id: PeerId)
                            -> Result<(), RoutingError> {
        if self.tunnels.remove(dst_id, peer_id) {
            debug!("{:?} Tunnel to {:?} via {:?} closed.",
                   self,
                   dst_id,
                   peer_id);
            if !self.crust_service.is_connected(&dst_id) {
                self.dropped_peer(&dst_id);
            }
        }
        Ok(())
    }

    /// Handle a `TunnelDisconnect` message from `peer_id` who wants to disconnect `dst_id`.
    fn handle_tunnel_disconnect(&mut self,
                                peer_id: PeerId,
                                dst_id: PeerId)
                                -> Result<(), RoutingError> {
        debug!("{:?} Closing tunnel connecting {:?} and {:?}.",
               self,
               dst_id,
               peer_id);
        if self.tunnels.drop_client_pair(dst_id, peer_id) {
            self.send_direct_message(&dst_id, DirectMessage::TunnelClosed(peer_id))
        } else {
            Ok(())
        }
    }

    /// Disconnects from the given peer, via Crust or by dropping the tunnel node, if the peer is
    /// not a proxy, client or routing table entry.
    fn disconnect_peer(&mut self, peer_id: &PeerId) {
        if let Some(&pub_id) = self.peer_mgr.get_routing_peer(peer_id) {
            debug!("{:?} Not disconnecting routing table entry {:?} ({:?}).",
                   self,
                   pub_id.name(),
                   peer_id);
        } else if let Some(&public_id) = self.peer_mgr.get_proxy_public_id(peer_id) {
            debug!("{:?} Not disconnecting proxy node {:?} ({:?}).",
                   self,
                   public_id.name(),
                   peer_id);
        } else if self.peer_mgr.get_client(peer_id).is_some() {
            debug!("{:?} Not disconnecting client {:?}.", self, peer_id);
        } else if self.peer_mgr.get_joining_node(peer_id).is_some() {
            debug!("{:?} Not disconnecting joining node {:?}.", self, peer_id);
        } else if let Some(tunnel_id) = self.tunnels.remove_tunnel_for(peer_id) {
            debug!("{:?} Disconnecting {:?} (indirect).", self, peer_id);
            let message = DirectMessage::TunnelDisconnect(*peer_id);
            let _ = self.send_direct_message(&tunnel_id, message);
        } else {
            debug!("{:?} Disconnecting {:?}. Calling crust::Service::disconnect.",
                   self,
                   peer_id);
            let _ = self.crust_service.disconnect(*peer_id);
            let _ = self.peer_mgr.remove_peer(peer_id);
        }
    }

    // Received by X; From A -> X
    fn handle_get_node_name_request(&mut self,
                                    mut their_public_id: PublicId,
                                    client_key: sign::PublicKey,
                                    proxy_name: XorName,
                                    dst_name: XorName,
                                    peer_id: PeerId,
                                    message_id: MessageId)
                                    -> Result<(), RoutingError> {
        let hashed_key = sha256::hash(&client_key.0);
        let close_group_to_client = XorName(hashed_key.0);

        // Validate Client (relocating node) has contacted the correct Group-X
        if close_group_to_client != dst_name {
            return Err(RoutingError::InvalidDestination);
        }

        let close_group = match self.peer_mgr.routing_table().close_names(&dst_name) {
            Some(close_group) => close_group.into_iter().collect(),
            None => return Err(RoutingError::InvalidDestination),
        };
        let relocated_name =
            self.next_node_name.take().unwrap_or_else(|| {
                utils::calculate_relocated_name(close_group, their_public_id.name())
            });
        their_public_id.set_name(relocated_name);

        // From X -> Y; Send to close group of the relocated name
        let request_content = MessageContent::ExpectCloseNode {
            expect_id: their_public_id,
            client_auth: Authority::Client {
                client_key: client_key,
                proxy_node_name: proxy_name,
                peer_id: peer_id,
            },
            message_id: message_id,
        };

        let request_msg = RoutingMessage {
            src: Authority::NaeManager(dst_name),
            dst: Authority::NaeManager(relocated_name),
            content: request_content,
        };

        self.send_routing_message(request_msg)
    }

    // Context: we're a new node joining a group. This message should have been
    // sent by each node in the target group with the new node name and routing table.
    fn handle_node_approval_no_resource_proof(&mut self,
                                              relocated_id: PublicId,
                                              groups: Vec<(Prefix<XorName>, Vec<PublicId>)>,
                                              dst: Authority) {
        if !self.peer_mgr.routing_table().is_empty() {
            warn!("{:?} Received duplicate GetNodeName response.", self);
            return;
        }
        self.get_node_name_timer_token = None;

        self.full_id.public_id_mut().set_name(*relocated_id.name());
        self.peer_mgr.reset_routing_table(*self.full_id.public_id(), &groups);

        for pub_id in groups.into_iter().flat_map(|(_, group)| group.into_iter()) {
            debug!("{:?} Sending connection info to {:?} on GetNodeName response.",
                   self,
                   pub_id);

            let node_auth = Authority::ManagedNode(*pub_id.name());
            if let Err(error) = self.send_connection_info(pub_id, dst, node_auth) {
                debug!("{:?} - Failed to send connection info to {:?}: {:?}",
                       self,
                       pub_id,
                       error);
            }
        }
    }

    // Context: we're a new node joining a group. This message should have been
    // sent by each node in the target group with the new node name and group for resource proving.
    fn handle_get_node_name_response(&mut self,
                                     relocated_id: PublicId,
                                     group: (Prefix<XorName>, Vec<PublicId>),
                                     dst: Authority) {
        if !self.peer_mgr.routing_table().is_empty() {
            warn!("{:?} Received duplicate GetNodeName response.", self);
            return;
        }
        self.get_node_name_timer_token = None;

        self.full_id.public_id_mut().set_name(*relocated_id.name());
        self.peer_mgr.restart_routing_table(*self.full_id.public_id());
        trace!("{:?} GetNodeName completed. Prefixes: {:?}",
               self,
               self.peer_mgr.routing_table().prefixes());

        for pub_id in group.1.into_iter() {
            self.peer_mgr.add_as_peer_candidate(*pub_id.name());
            debug!("{:?} Sending connection info to {:?} on GetNodeName response.",
                   self,
                   pub_id);

            let node_auth = Authority::ManagedNode(*pub_id.name());
            if let Err(error) = self.send_connection_info(pub_id, dst, node_auth) {
                debug!("{:?} - Failed to send connection info to {:?}: {:?}",
                       self,
                       pub_id,
                       error);
            }
        }
    }

    // Received by Y; From X -> Y
    // Context: we're part of the `NaeManager` for the new name of a node
    // (i.e. a node is joining our group). Send the node our routing table.
    fn handle_expect_close_node_request(&mut self,
                                        expect_id: PublicId,
                                        client_auth: Authority,
                                        message_id: MessageId)
                                        -> Result<(), RoutingError> {
        if expect_id == *self.full_id.public_id() {
            // If we're the joining node: stop
            return Ok(());
        }

        // TODO - do we need to reply if `expect_id` triggers a failure here?
        let (resource_proving, own_group) = self.peer_mgr
            .expect_join_our_group(expect_id.name(), self.full_id.public_id())?;

        let response_content = if resource_proving {
            // From Y -> A (via B)
            let response_content = MessageContent::GetNodeNameResponse {
                relocated_id: expect_id,
                group: own_group,
                message_id: message_id,
            };

            debug!("{:?} Responding to client {:?}: {:?}.",
                   self,
                   client_auth,
                   response_content);
            response_content
        } else {
            let groups = self.peer_mgr.get_groups(expect_id.name(), self.full_id.public_id())?;
            // From Y -> A
            let response_content = MessageContent::NodeApproval {
                relocated_id: expect_id,
                groups: groups,
            };

            debug!("{:?} sending NodeApproval to {:?}: {:?}.",
                   self,
                   client_auth,
                   response_content);

            response_content
        };
        let response_msg = RoutingMessage {
            src: Authority::NodeManager(*expect_id.name()),
            dst: client_auth,
            content: response_content,
        };

        self.send_routing_message(response_msg)
    }

    // Received by Y; From A -> Y, or from any node to one of its bucket addresses.
    fn handle_get_close_group_request(&mut self,
                                      src: Authority,
                                      dst_name: XorName,
                                      message_id: MessageId)
                                      -> Result<(), RoutingError> {
        // If msg is from ourselves, ignore it.
        if src.name() == self.name() {
            return Ok(());
        }

        let public_ids = match self.peer_mgr.routing_table().close_names(&dst_name) {
            Some(close_group) => self.peer_mgr.get_pub_ids(&close_group),
            None => return Err(RoutingError::InvalidDestination),
        };

        trace!("{:?} Sending GetCloseGroup response with {:?} to {:?}.",
               self,
               public_ids.iter().map(PublicId::name).collect_vec(),
               src);
        let response_content = MessageContent::GetCloseGroupResponse {
            close_group_ids: public_ids.into_iter().collect(),
            message_id: message_id,
        };

        let response_msg = RoutingMessage {
            src: Authority::ManagedNode(*self.name()),
            dst: src,
            content: response_content,
        };

        self.send_routing_message(response_msg)
    }

    fn handle_get_close_group_response(&mut self,
                                       close_group_ids: Vec<PublicId>,
                                       dst: Authority)
                                       -> Result<(), RoutingError> {
        for close_node_id in close_group_ids {
            if self.peer_mgr.routing_table().need_to_add(close_node_id.name()).is_ok() {
                debug!("{:?} Sending connection info to {:?} on GetCloseGroup response.",
                       self,
                       close_node_id);
                let ci_dst = Authority::ManagedNode(*close_node_id.name());
                self.send_connection_info(close_node_id, dst, ci_dst)?;
            }
        }
        Ok(())
    }

    fn handle_group_split(&mut self,
                          prefix: Prefix<XorName>,
                          joining_node: XorName)
                          -> Result<(), RoutingError> {
        // Send GroupSplit notifications if we don't know of the new node yet
        if prefix == *self.peer_mgr.routing_table().our_group_prefix() &&
           !self.peer_mgr.routing_table().has(&joining_node) {
            self.send_group_split(prefix, joining_node);
        }
        // None of the `peers_to_drop` will have been in our group, so no need to notify Routing
        // user about them.
        let (peers_to_drop, our_new_prefix) = self.peer_mgr.split_group(prefix);
        if let Some(new_prefix) = our_new_prefix {
            if let Err(err) = self.event_sender.send(Event::GroupSplit(new_prefix)) {
                error!("{:?} Error sending event to routing user - {:?}", self, err);
            }
        }

        for (name, peer_id) in peers_to_drop {
            self.disconnect_peer(&peer_id);
            info!("{:?} Dropped {:?} from the routing table.", self, name);
        }
        trace!("{:?} Split completed. Prefixes: {:?}",
               self,
               self.peer_mgr.routing_table().prefixes());

        self.merge_if_necessary();
        Ok(())
    }

    fn handle_own_group_merge(&mut self,
                              sender_prefix: Prefix<XorName>,
                              merge_prefix: Prefix<XorName>,
                              groups: Vec<(Prefix<XorName>, Vec<PublicId>)>)
                              -> Result<(), RoutingError> {
        let (merge_state, needed_peers) = self.peer_mgr
            .merge_own_group(sender_prefix, merge_prefix, groups);
        let src =
            Authority::NaeManager(self.peer_mgr.routing_table().our_group_prefix().lower_bound());
        match merge_state {
            OwnMergeState::Initialised { merge_details } => {
                self.send_own_group_merge(merge_details, src)
            }
            OwnMergeState::Ongoing |
            OwnMergeState::AlreadyMerged => (),
            OwnMergeState::Completed { targets, merge_details } => {
                // TODO - the event should maybe only fire once all new connections have been made?
                if let Err(err) = self.event_sender.send(Event::GroupMerge(merge_details.prefix)) {
                    error!("{:?} Error sending event to routing user - {:?}", self, err);
                }
                trace!("{:?} Merge completed. Prefixes: {:?}",
                       self,
                       self.peer_mgr.routing_table().prefixes());
                self.merge_if_necessary();
                self.send_other_group_merge(targets, merge_details, src)
            }
        }

        let own_name = *self.name();
        for needed in &needed_peers {
            debug!("{:?} Sending connection info to {:?} due to merging own group.",
                   self,
                   needed);
            if let Err(error) = self.send_connection_info(*needed,
                                                          Authority::ManagedNode(own_name),
                                                          Authority::ManagedNode(*needed.name())) {
                debug!("{:?} - Failed to send connection info to {:?}: {:?}",
                       self,
                       needed,
                       error);
            }
        }
        Ok(())
    }

    fn handle_other_group_merge(&mut self,
                                prefix: Prefix<XorName>,
                                group: BTreeSet<PublicId>)
                                -> Result<(), RoutingError> {
        let needed_peers = self.peer_mgr.merge_other_group(prefix, group);
        let own_name = *self.name();
        for needed in needed_peers {
            debug!("{:?} Sending connection info to {:?} due to merging other group.",
                   self,
                   needed);
            let needed_name = *needed.name();
            if let Err(error) = self.send_connection_info(needed,
                                                          Authority::ManagedNode(own_name),
                                                          Authority::ManagedNode(needed_name)) {
                debug!("{:?} - Failed to send connection info: {:?}", self, error);
            }
        }
        trace!("{:?} Other merge completed. Prefixes: {:?}",
               self,
               self.peer_mgr.routing_table().prefixes());
        self.merge_if_necessary();
        Ok(())
    }

    fn handle_ack_response(&mut self, ack: Ack) -> Result<(), RoutingError> {
        self.ack_mgr.receive(ack);
        Ok(())
    }

    fn handle_timeout(&mut self, token: u64) -> bool {
        if self.get_node_name_timer_token == Some(token) {
            info!("{:?} Failed to get GetNodeName response.", self);
            self.send_event(Event::RestartRequired);
            return false;
        }

        if self.tick_timer_token == token {
            let _ = self.event_sender.send(Event::Tick);
            let tick_period = Duration::from_secs(TICK_TIMEOUT_SECS);
            self.tick_timer_token = self.timer.schedule(tick_period);

            for peer_id in self.peer_mgr.remove_expired_connections() {
                debug!("{:?} Disconnecting from timed out peer {:?}", self, peer_id);
                let _ = self.crust_service.disconnect(peer_id);
            }

            return true;
        }

        self.resend_unacknowledged_timed_out_msgs(token);

        true
    }

    fn connect(&mut self,
               conn_info: ConnectionInfo,
               src: Authority,
               dst: Authority)
               -> Result<(), RoutingError> {
        let decipher_result = box_::open(&conn_info.encrypted_connection_info,
                                         &box_::Nonce(conn_info.nonce_bytes),
                                         conn_info.public_id.encrypting_public_key(),
                                         self.full_id.encrypting_private_key());

        let serialised_connection_info =
            decipher_result.map_err(|()| RoutingError::AsymmetricDecryptionFailure)?;
        let their_connection_info: PubConnectionInfo =
            serialisation::deserialise(&serialised_connection_info)?;
        let peer_id = their_connection_info.id();
        match self.peer_mgr
            .connection_info_received(src, dst, conn_info.public_id, their_connection_info) {
            Ok(ConnectionInfoReceivedResult::Ready(our_info, their_info)) => {
                debug!("{:?} Received connection info. Trying to connect to {:?} ({:?}).",
                       self,
                       conn_info.public_id.name(),
                       peer_id);
                let _ = self.crust_service.connect(our_info, their_info);
            }
            Ok(ConnectionInfoReceivedResult::Prepare(token)) => {
                self.crust_service.prepare_connection_info(token);
            }
            Ok(ConnectionInfoReceivedResult::IsProxy) |
            Ok(ConnectionInfoReceivedResult::IsClient) |
            Ok(ConnectionInfoReceivedResult::IsJoiningNode) => {
                self.send_node_identify(peer_id)?;
                self.handle_node_identify(conn_info.public_id, peer_id);
            }
            Ok(ConnectionInfoReceivedResult::Waiting) |
            Ok(ConnectionInfoReceivedResult::IsConnected) => (),
            Err(error) => {
                warn!("{:?} Failed to insert connection info from {:?} ({:?}): {:?}",
                      self,
                      conn_info.public_id.name(),
                      peer_id,
                      error)
            }
        }

        Ok(())
    }

    // ----- Send Functions -----------------------------------------------------------------------
    fn send_user_message(&mut self,
                         src: Authority,
                         dst: Authority,
                         user_msg: UserMessage,
                         priority: u8)
                         -> Result<(), RoutingError> {
        self.stats.count_user_message(&user_msg);

        for part in user_msg.to_parts(priority)? {
            self.send_routing_message(RoutingMessage {
                    src: src,
                    dst: dst,
                    content: part,
                })?;
        }
        Ok(())
    }

    fn accumulate_message(&mut self,
                          signed_msg: SignedMessage,
                          route: u8)
                          -> Result<(), RoutingError> {
        let our_name = *self.name();
        let min_group_size = self.min_group_size();
        if let Some((msg, route)) =
            self.sig_accumulator.add_message(signed_msg, min_group_size, route) {
            trace!("{:?} Message accumulated - sending: {:?}", self, msg);
            if self.in_authority(&msg.routing_message().dst) {
                self.handle_signed_message(msg, route, our_name, &[])?;
            } else {
                self.send_signed_message(&msg, route, &our_name, &[])?;
            }
        }
        Ok(())
    }

    fn send_signed_message(&mut self,
                           signed_msg: &SignedMessage,
                           route: u8,
                           hop: &XorName,
                           sent_to: &[XorName])
                           -> Result<(), RoutingError> {
        let sent_by_us = hop == self.name() && signed_msg.signed_by(self.full_id().public_id());
        if sent_by_us {
            self.stats.count_route(route);
        }

        let routing_msg = signed_msg.routing_message();

        if let Authority::Client { ref peer_id, .. } = routing_msg.dst {
            if self.name() == routing_msg.dst.name() {
                // This is a message for a client we are the proxy of. Relay it.
                return self.relay_to_client(signed_msg.clone(), peer_id);
            } else if self.in_authority(&routing_msg.dst) {
                return Ok(()); // Message is for us as a client.
            }
        }

        let (new_sent_to, target_peer_ids) = self.get_targets(routing_msg, route, hop, sent_to)?;

        for target_peer_id in target_peer_ids {
            self.send_signed_msg_to_peer(signed_msg, target_peer_id, route, new_sent_to.clone())?;
        }
        Ok(())
    }

    fn send_direct_msg_to_peer(&mut self,
                               msg: DirectMessage,
                               target: PeerId,
                               priority: u8)
                               -> Result<(), RoutingError> {
        let (peer_id, bytes) = if self.crust_service.is_connected(&target) {
            (target, serialisation::serialise(&Message::Direct(msg))?)
        } else if let Some(&tunnel_id) = self.tunnels
            .tunnel_for(&target) {
            let message = Message::TunnelDirect {
                content: msg,
                src: self.crust_service.id(),
                dst: target,
            };
            (tunnel_id, serialisation::serialise(&message)?)
        } else {
            trace!("{:?} Not connected or tunneling to {:?}. Dropping peer.",
                   self,
                   target);
            self.disconnect_peer(&target);
            return Ok(());
        };
        // TODO: Refactor so that filtering is possible here as well
        // if !self.filter_outgoing_routing_msg(signed_msg.routing_message(), &target, route) {
        if let Err(err) = self.send_or_drop(&peer_id, bytes, priority) {
            info!("{:?} Error sending message to {:?}: {:?}.",
                      self,
                      target,
                      err);
        }
        // }
        Ok(())
    }

    fn send_signed_msg_to_peer(&mut self,
                               signed_msg: &SignedMessage,
                               target: PeerId,
                               route: u8,
                               sent_to: Vec<XorName>)
                               -> Result<(), RoutingError> {
        let (peer_id, bytes) = if self.crust_service.is_connected(&target) {
            (target, self.to_hop_bytes(signed_msg.clone(), route, sent_to)?)
        } else if let Some(&tunnel_id) = self.tunnels
            .tunnel_for(&target) {
            (tunnel_id, self.to_tunnel_hop_bytes(signed_msg.clone(), route, sent_to, target)?)
        } else {
            trace!("{:?} Not connected or tunneling to {:?}. Dropping peer.",
                   self,
                   target);
            self.disconnect_peer(&target);
            return Ok(());
        };
        if !self.filter_outgoing_routing_msg(signed_msg.routing_message(), &target, route) {
            if let Err(err) = self.send_or_drop(&peer_id, bytes, signed_msg.priority()) {
                info!("{:?} Error sending message to {:?}: {:?}.",
                      self,
                      target,
                      err);
            }
        }
        Ok(())
    }

    fn relay_to_client(&mut self,
                       signed_msg: SignedMessage,
                       peer_id: &PeerId)
                       -> Result<(), RoutingError> {
        let priority = signed_msg.priority();

        if self.peer_mgr.get_connected_peer(peer_id).is_some() {
            if self.filter_outgoing_routing_msg(signed_msg.routing_message(), peer_id, 0) {
                return Ok(());
            }
            let hop_msg =
                HopMessage::new(signed_msg, 0, vec![], self.full_id.signing_private_key())?;
            let message = Message::Hop(hop_msg);
            let raw_bytes = serialisation::serialise(&message)?;
            self.send_or_drop(peer_id, raw_bytes, priority)
        } else {
            // Acknowledge the message so that the sender doesn't retry.
            let hop = *self.name();
            self.send_ack_from(signed_msg.routing_message(), 0, Authority::ManagedNode(hop));
            debug!("{:?} Client connection not found for message {:?}.",
                   self,
                   signed_msg);
            Err(RoutingError::ClientConnectionNotFound)
        }
    }

    /// Returns whether we are a part of the given authority.
    fn in_authority(&self, auth: &Authority) -> bool {
        if let Authority::Client { ref client_key, .. } = *auth {
            client_key == self.full_id.public_id().signing_public_key()
        } else {
            self.is_proper() && self.peer_mgr.routing_table().is_recipient(&auth.to_destination())
        }
    }

    /// Returns the peer that is responsible for collecting our signature for a group message.
    fn get_signature_target(&self, src: &Authority, route: u8) -> Option<XorName> {
        if !src.is_group() {
            return Some(*self.name());
        }
        let mut group = self.peer_mgr
            .routing_table()
            .our_group()
            .iter()
            .chain(iter::once(self.name()))
            .sorted_by(|&lhs, &rhs| src.name().cmp_distance(lhs, rhs));
        group.truncate(self.min_group_size());
        if !group.contains(&self.name()) {
            None
        } else {
            Some(*group[route as usize % group.len()])
        }
    }

    /// Returns a list of target peer IDs.
    fn get_targets(&self,
                   routing_msg: &RoutingMessage,
                   route: u8,
                   hop: &XorName,
                   sent_to: &[XorName])
                   -> Result<(Vec<XorName>, Vec<PeerId>), RoutingError> {
        let force_via_proxy = match routing_msg.content {
            MessageContent::ConnectionInfo(ConnectionInfo { public_id, .. }) => {
                routing_msg.src.is_client() && public_id == *self.full_id.public_id()
            }
            _ => false,
        };

        if self.is_proper() && !force_via_proxy {
            let targets: HashSet<_> = self.peer_mgr
                .routing_table()
                .targets(&routing_msg.dst.to_destination(), *hop, route as usize)?
                .into_iter()
                .filter(|target| !sent_to.contains(target))
                .collect();
            let new_sent_to = if self.peer_mgr
                .routing_table()
                .our_group_prefix()
                .matches(routing_msg.dst.name()) {
                sent_to.iter()
                    .chain(targets.iter())
                    .chain(iter::once(self.name()))
                    .cloned()
                    .collect_vec()
            } else {
                vec![]
            };
            Ok((new_sent_to, self.peer_mgr.get_peer_ids(&targets)))
        } else if let Authority::Client { ref proxy_node_name, .. } = routing_msg.src {
            // We don't have any contacts in our routing table yet. Keep using
            // the proxy connection until we do.
            if let Some(&peer_id) = self.peer_mgr.get_proxy_peer_id(proxy_node_name) {
                Ok((vec![], vec![peer_id]))
            } else {
                error!("{:?} - Unable to find connection to proxy node in proxy map",
                       self);
                Err(RoutingError::ProxyConnectionNotFound)
            }
        } else {
            error!("{:?} - Source should be client if our state is a Client",
                   self);
            Err(RoutingError::InvalidSource)
        }
    }

    fn to_tunnel_hop_bytes(&self,
                           signed_msg: SignedMessage,
                           route: u8,
                           sent_to: Vec<XorName>,
                           dst: PeerId)
                           -> Result<Vec<u8>, RoutingError> {
        let hop_msg = HopMessage::new(signed_msg.clone(),
                                      route,
                                      sent_to,
                                      self.full_id.signing_private_key())?;
        let message = Message::TunnelHop {
            content: hop_msg,
            src: self.crust_service.id(),
            dst: dst,
        };

        Ok(serialisation::serialise(&message)?)
    }

    fn send_node_identify(&mut self, peer_id: PeerId) -> Result<(), RoutingError> {
        let serialised_public_id = serialisation::serialise(self.full_id().public_id())?;
        let signature = sign::sign_detached(&serialised_public_id,
                                            self.full_id().signing_private_key());
        let direct_message = DirectMessage::NodeIdentify {
            serialised_public_id: serialised_public_id,
            signature: signature,
        };

        self.send_direct_message(&peer_id, direct_message)
    }

    fn send_connection_info(&mut self,
                            their_public_id: PublicId,
                            src: Authority,
                            dst: Authority)
                            -> Result<(), RoutingError> {
        let their_name = *their_public_id.name();
        if let Some(peer_id) = self.peer_mgr
            .get_proxy_or_client_or_joining_node_peer_id(&their_public_id) {
            self.send_node_identify(peer_id)?;
            self.handle_node_identify(their_public_id, peer_id);
            return Ok(());
        }

        self.peer_mgr.allow_connect(&their_name)?;
        if let Some(token) = self.peer_mgr.get_connection_token(src, dst, their_public_id) {
            self.crust_service.prepare_connection_info(token);
        } else {
            trace!("{:?} Already sent connection info to {:?}!",
                   self,
                   their_name);
        }
        Ok(())
    }

    // Handle dropped peer with the given peer id. Returns true if we should keep running, false if
    // we should terminate.
    fn dropped_peer(&mut self, peer_id: &PeerId) -> bool {
        let (peer, removal_result) = match self.peer_mgr.remove_peer(peer_id) {
            Some(result) => result,
            None => return true,
        };

        if let Ok(removal_details) = removal_result {
            if !self.dropped_routing_node(removal_details) {
                return false;
            }
        }

        match *peer.state() {
            PeerState::Client => {
                debug!("{:?} Client disconnected: {:?}", self, peer_id);
            }
            PeerState::JoiningNode => {
                debug!("{:?} Joining node {:?} dropped. {} remaining.",
                       self,
                       peer_id,
                       self.peer_mgr.joining_nodes_num());
            }
            PeerState::Proxy => {
                debug!("{:?} Lost bootstrap connection to {:?} ({:?}).",
                       self,
                       peer.name(),
                       peer_id);

                if self.peer_mgr.routing_table().len() < self.min_group_size() - 1 {
                    self.send_event(Event::Terminate);
                    return false;
                }
            }
            _ => (),
        }

        true
    }

    // Handle dropped routing peer with the given name and removal details. Returns true if we
    // should keep running, false if we should terminate.
    fn dropped_routing_node(&mut self, details: RemovalDetails<XorName>) -> bool {
        info!("{:?} Dropped {:?} from the routing table.",
              self,
              details.name);

        let event = Event::NodeLost(details.name, self.peer_mgr.routing_table().clone());
        if let Err(err) = self.event_sender.send(event) {
            error!("{:?} Error sending event to routing user - {:?}", self, err);
        }

        self.merge_if_necessary();

        if self.peer_mgr.routing_table().len() < self.min_group_size() - 1 {
            debug!("{:?} Lost connection, less than {} remaining.",
                   self,
                   self.min_group_size() - 1);
            if !self.is_first_node {
                self.send_event(Event::RestartRequired);
                return false;
            }
        }

        true
    }

    fn send_group_split(&mut self, our_prefix: Prefix<XorName>, joining_node: XorName) {
        for prefix in self.peer_mgr.routing_table().prefixes() {
            let request_msg = RoutingMessage {
                // this way of calculating the source avoids using the joining node as the route
                src: Authority::NaeManager(our_prefix.substituted_in(!joining_node)),
                dst: Authority::NaeManager(prefix.substituted_in(joining_node)),
                content: MessageContent::GroupSplit(our_prefix, joining_node),
            };
            if let Err(err) = self.send_routing_message(request_msg) {
                debug!("{:?} Failed to send GroupSplit: {:?}.", self, err);
            }
        }
    }

    fn merge_if_necessary(&mut self) {
        if let Some(merge_details) = self.peer_mgr.routing_table().should_merge() {
            let src_name = self.peer_mgr.routing_table().our_group_prefix().lower_bound();
            self.send_own_group_merge(merge_details, Authority::NaeManager(src_name));
        }
    }

    fn send_own_group_merge(&mut self, merge_details: OwnMergeDetails<XorName>, src: Authority) {
        let groups = merge_details.groups
            .into_iter()
            .map(|(prefix, members)| {
                (prefix, self.peer_mgr.get_pub_ids(&members).into_iter().sorted())
            })
            .sorted();
        let request_content = MessageContent::OwnGroupMerge {
            sender_prefix: merge_details.sender_prefix,
            merge_prefix: merge_details.merge_prefix,
            groups: groups,
        };
        for &bit in &[false, true] {
            let request_msg = RoutingMessage {
                src: src,
                dst: Authority::NaeManager(merge_details.merge_prefix.pushed(bit).lower_bound()),
                content: request_content.clone(),
            };
            if let Err(err) = self.send_routing_message(request_msg) {
                debug!("{:?} Failed to send OwnGroupMerge: {:?}.", self, err);
            }
        }
    }

    fn send_other_group_merge(&mut self,
                              targets: BTreeSet<Prefix<XorName>>,
                              merge_details: OtherMergeDetails<XorName>,
                              src: Authority) {
        let group: BTreeSet<PublicId> =
            self.peer_mgr.get_pub_ids(&merge_details.group).into_iter().collect();
        for target in &targets {
            let request_content = MessageContent::OtherGroupMerge {
                prefix: merge_details.prefix,
                group: group.clone(),
            };
            let request_msg = RoutingMessage {
                src: src,
                dst: Authority::NaeManager(target.lower_bound()),
                content: request_content,
            };

            if let Err(err) = self.send_routing_message(request_msg) {
                debug!("{:?} Failed to send OtherGroupMerge: {:?}.", self, err);
            }
        }
    }

    fn dropped_tunnel_client(&mut self, peer_id: &PeerId) {
        for other_id in self.tunnels.drop_client(peer_id) {
            let message = DirectMessage::TunnelClosed(*peer_id);
            let _ = self.send_direct_message(&other_id, message);
        }
    }

    fn dropped_tunnel_node(&mut self, peer_id: &PeerId) {
        let peers = self.tunnels
            .remove_tunnel(peer_id)
            .into_iter()
            .filter_map(|dst_id| {
                self.peer_mgr.get_routing_peer(&dst_id).map(|dst_pub_id| (dst_id, *dst_pub_id))
            })
            .collect_vec();
        for (dst_id, pub_id) in peers {
            self.dropped_peer(&dst_id);
            debug!("{:?} Lost tunnel for peer {:?} ({:?}). Requesting new tunnel.",
                   self,
                   dst_id,
                   pub_id.name());
            self.find_tunnel_for_peer(dst_id, &pub_id);
        }
    }

    // Proper node is either the first node in the network or a node which has at least one entry
    // in its routing table.
    fn is_proper(&self) -> bool {
        self.is_first_node || self.peer_mgr.routing_table().len() >= 1
    }

    fn send_direct_message(&mut self,
                           dst_id: &PeerId,
                           direct_message: DirectMessage)
                           -> Result<(), RoutingError> {
        self.stats().count_direct_message(&direct_message);

        if let Some(&tunnel_id) = self.tunnels.tunnel_for(dst_id) {
            let message = Message::TunnelDirect {
                content: direct_message,
                src: self.crust_service.id(),
                dst: *dst_id,
            };
            self.send_message(&tunnel_id, message)
        } else {
            self.send_message(dst_id, Message::Direct(direct_message))
        }
    }
}

impl Base for Node {
    fn crust_service(&self) -> &Service {
        &self.crust_service
    }

    fn full_id(&self) -> &FullId {
        &self.full_id
    }

    fn handle_lost_peer(&mut self, peer_id: PeerId) -> Transition {
        if peer_id == self.crust_service.id() {
            error!("{:?} LostPeer fired with our crust peer id", self);
            return Transition::Stay;
        }

        debug!("{:?} Received LostPeer - {:?}", self, peer_id);

        self.dropped_tunnel_client(&peer_id);
        self.dropped_tunnel_node(&peer_id);

        if self.dropped_peer(&peer_id) {
            Transition::Stay
        } else {
            Transition::Terminate
        }
    }

    fn send_event(&self, event: Event) {
        let _ = self.event_sender.send(event);
    }

    fn stats(&mut self) -> &mut Stats {
        &mut self.stats
    }
}

#[cfg(feature = "use-mock-crust")]
impl Node {
    /// Routing table of this node.
    pub fn routing_table(&self) -> &RoutingTable<XorName> {
        self.peer_mgr.routing_table()
    }

    /// Resends all unacknowledged messages.
    pub fn resend_unacknowledged(&mut self) -> bool {
        let timer_tokens = self.ack_mgr.timer_tokens();
        for timer_token in &timer_tokens {
            self.resend_unacknowledged_timed_out_msgs(*timer_token);
        }
        !timer_tokens.is_empty()
    }

    /// Are there any unacknowledged messages?
    pub fn has_unacknowledged(&self) -> bool {
        self.ack_mgr.has_pending()
    }

    pub fn clear_state(&mut self) {
        self.ack_mgr.clear();
        self.peer_mgr.remove_connecting_peers();
        self.routing_msg_filter.clear();
    }

    pub fn set_next_node_name(&mut self, relocation_name: Option<XorName>) {
        self.next_node_name = relocation_name;
    }
}

impl Bootstrapped for Node {
    fn ack_mgr(&self) -> &AckManager {
        &self.ack_mgr
    }

    fn ack_mgr_mut(&mut self) -> &mut AckManager {
        &mut self.ack_mgr
    }

    fn min_group_size(&self) -> usize {
        self.peer_mgr.routing_table().min_group_size()
    }


    fn send_routing_message_via_route(&mut self,
                                      routing_msg: RoutingMessage,
                                      route: u8)
                                      -> Result<(), RoutingError> {
        if !self.in_authority(&routing_msg.src) {
            trace!("{:?} Not part of the source authority. Not sending message {:?}.",
                   self,
                   routing_msg);
            return Ok(());
        }
        let group_list = if routing_msg.src.is_group() {
            GroupList { pub_ids: self.hop_pub_ids(self.name())? }
        } else {
            GroupList { pub_ids: iter::once(*self.full_id().public_id()).collect() }
        };

        let mut signed_msg = SignedMessage::new(routing_msg, &self.full_id)?;
        signed_msg.add_group_list(group_list);
        if !self.add_to_pending_acks(&signed_msg, route) {
            debug!("{:?} already received an ack for {:?} - so not resending it.",
                   self,
                   signed_msg);
            return Ok(());
        }

        match self.get_signature_target(&signed_msg.routing_message().src, route) {
            None => Ok(()),
            Some(target_name) if target_name == *self.name() => {
                trace!("{:?} Starting message accumulation for {:?}", self, signed_msg);
                self.accumulate_message(signed_msg, route)
            }
            Some(target_name) => {
                if let Some(&peer_id) = self.peer_mgr.get_peer_id(&target_name) {
                    let direct_msg = {
                        let sign_key = self.full_id().signing_private_key();
                        signed_msg.routing_message().to_signature(sign_key)?
                    };
                    trace!("{:?} Sending signature for {:?} to {:?}",
                           self,
                           signed_msg,
                           target_name);
                    self.send_direct_msg_to_peer(direct_msg, peer_id, signed_msg.priority())
                } else {
                    Err(RoutingError::RoutingTable(RoutingTableError::NoSuchPeer))
                }
            }
        }
    }

    fn routing_msg_filter(&mut self) -> &mut RoutingMessageFilter {
        &mut self.routing_msg_filter
    }

    fn timer(&mut self) -> &mut Timer {
        &mut self.timer
    }
}

impl Debug for Node {
    fn fmt(&self, formatter: &mut Formatter) -> fmt::Result {
        write!(formatter, "Node({})", self.name())
    }
}

// Verify the serialised public id against the signature.
fn verify_signed_public_id(serialised_public_id: &[u8],
                           signature: &sign::Signature)
                           -> Result<PublicId, RoutingError> {
    let public_id: PublicId = serialisation::deserialise(serialised_public_id)?;
    let public_key = public_id.signing_public_key();
    if sign::verify_detached(signature, serialised_public_id, public_key) {
        Ok(public_id)
    } else {
        Err(RoutingError::FailedSignature)
    }
}<|MERGE_RESOLUTION|>--- conflicted
+++ resolved
@@ -486,34 +486,23 @@
                 }
                 Ok(())
             }
-<<<<<<< HEAD
-            DirectMessage::TunnelRequest(dst_id) => self.handle_tunnel_request(peer_id, dst_id),
-            DirectMessage::TunnelSuccess(dst_id) => self.handle_tunnel_success(peer_id, dst_id),
-            DirectMessage::TunnelClosed(dst_id) => self.handle_tunnel_closed(peer_id, dst_id),
-            DirectMessage::TunnelDisconnect(dst_id) => {
-                self.handle_tunnel_disconnect(peer_id, dst_id)
-            }
-            DirectMessage::ResourceProof { seed, target_size, difficulty } => {
-                self.handle_resource_proof_request(peer_id, seed, target_size, difficulty)
-            }
-            DirectMessage::ResourceProofResponse { proof, leading_zero_bytes } => {
-                self.handle_resource_proof_response(peer_id, proof, leading_zero_bytes);
-                Ok(())
-            }
-            DirectMessage::NodeApproval { groups } => {
-                self.handle_node_approval(groups);
-                Ok(())
-            }
-            msg @ DirectMessage::BootstrapIdentify { .. } |
-            msg @ DirectMessage::BootstrapDeny => {
-=======
             TunnelRequest(dst_id) => self.handle_tunnel_request(peer_id, dst_id),
             TunnelSuccess(dst_id) => self.handle_tunnel_success(peer_id, dst_id),
             TunnelClosed(dst_id) => self.handle_tunnel_closed(peer_id, dst_id),
             TunnelDisconnect(dst_id) => self.handle_tunnel_disconnect(peer_id, dst_id),
+            ResourceProof { seed, target_size, difficulty } => {
+                self.handle_resource_proof_request(peer_id, seed, target_size, difficulty)
+            }
+            ResourceProofResponse { proof, leading_zero_bytes } => {
+                self.handle_resource_proof_response(peer_id, proof, leading_zero_bytes);
+                Ok(())
+            }
+            NodeApproval { groups } => {
+                self.handle_node_approval(groups);
+                Ok(())
+            }
             msg @ BootstrapIdentify { .. } |
             msg @ BootstrapDeny => {
->>>>>>> 81dae239
                 debug!("{:?} - Unhandled direct message: {:?}", self, msg);
                 Ok(())
             }
@@ -672,15 +661,8 @@
                                                   peer_id,
                                                   message_id)
             }
-<<<<<<< HEAD
-            (MessageContent::GetNodeNameResponse { relocated_id, group, .. },
-             Authority::NodeManager(_),
-             dst) => {
+            (GetNodeNameResponse { relocated_id, group, .. }, NodeManager(_), dst) => {
                 self.handle_get_node_name_response(relocated_id, group, dst);
-=======
-            (GetNodeNameResponse { relocated_id, groups, .. }, NodeManager(_), dst) => {
-                self.handle_get_node_name_response(relocated_id, groups, dst);
->>>>>>> 81dae239
                 Ok(())
             }
             (ExpectCloseNode { expect_id, client_auth, message_id },
@@ -698,28 +680,17 @@
             (ConnectionInfo(conn_info), ManagedNode(src_name), dst @ ManagedNode(_)) => {
                 self.handle_connection_info_from_node(conn_info, src_name, dst)
             }
-<<<<<<< HEAD
-            (MessageContent::CandidateApproval(validity),
-             Authority::NaeManager(_),
-             Authority::NaeManager(candidate_name)) => {
+            (CandidateApproval(validity), NaeManager(_), NaeManager(candidate_name)) => {
                 self.handle_node_approval_vote(candidate_name, validity)
             }
-            (MessageContent::NodeApproval { relocated_id, groups },
-             Authority::NodeManager(_),
-             dst @ Authority::Client { .. }) => {
+            (NodeApproval { relocated_id, groups }, NodeManager(_), dst @ Client { .. }) => {
                 self.handle_node_approval_no_resource_proof(relocated_id, groups, dst);
                 Ok(())
             }
-            (MessageContent::GetCloseGroupResponse { close_group_ids, .. },
-             Authority::ManagedNode(_),
-             dst) => self.handle_get_close_group_response(close_group_ids, dst),
-            (MessageContent::GroupSplit(prefix, joining_node), _, _) => {
-=======
             (GetCloseGroupResponse { close_group_ids, .. }, ManagedNode(_), dst) => {
                 self.handle_get_close_group_response(close_group_ids, dst)
             }
             (GroupSplit(prefix, joining_node), _, _) => {
->>>>>>> 81dae239
                 self.handle_group_split(prefix, joining_node)
             }
             (OwnGroupMerge { sender_prefix, merge_prefix, groups }, _, _) => {
