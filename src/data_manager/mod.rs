--- conflicted
+++ resolved
@@ -378,12 +378,8 @@
         let data_manager_stats = Stats::new(close_group[0].clone(), self.resource_index);
         let mut encoder = cbor::Encoder::from_memory();
         if encoder.encode(&[data_manager_stats.clone()]).is_ok() {
-<<<<<<< HEAD
             self.routing.refresh_request(STATS_TAG, Authority(churn_node.clone()),
                                          encoder.as_bytes().to_vec(), churn_node.clone());
-=======
-            self.routing.refresh_request(STATS_TAG, our_authority, encoder.as_bytes().to_vec());
->>>>>>> a571f347
         }
         self.nodes_in_table = close_group;
     }
@@ -538,18 +534,12 @@
         assert_eq!(::utils::HANDLED,
             data_manager.handle_put(&our_authority, &from_authority,
                                     &::routing::data::Data::ImmutableData(data.clone())));
-<<<<<<< HEAD
-        let close_group = vec![our_authority.get_location().clone()].into_iter().chain(
-                data_manager.nodes_in_table.clone().into_iter()).collect();
-        let churn_node = ::utils::random_name();
-        data_manager.handle_churn(close_group, &churn_node);
-=======
         let close_group = vec![our_authority.get_location().clone()]
                               .into_iter()
                               .chain(data_manager.nodes_in_table.clone().into_iter())
                               .collect();
-        data_manager.handle_churn(close_group);
->>>>>>> a571f347
+        let churn_node = ::utils::random_name();
+        data_manager.handle_churn(close_group, &churn_node);
         let refresh_requests = routing.refresh_requests_given();
         assert_eq!(refresh_requests.len(), 2);
         assert_eq!(refresh_requests[0].type_tag, ACCOUNT_TAG);
