--- conflicted
+++ resolved
@@ -134,10 +134,10 @@
         self.inbox.remove(size, entry)
     }
 
-<<<<<<< HEAD
     fn has_in_outbox(&self, entry: &XorName) -> bool {
         self.outbox.has(entry)
-=======
+    }
+
     fn register_online(&mut self, client: &Authority) {
         match client.clone() {
             Authority::Client { .. } => {
@@ -157,7 +157,6 @@
 
     fn registerred_clients(&self) -> &Vec<Authority> {
         &self.clients
->>>>>>> 11cb1a85
     }
 }
 
@@ -246,14 +245,8 @@
         Ok(())
     }
 
-<<<<<<< HEAD
     pub fn handle_post(&mut self, routing_node: &RoutingNode, request: &RequestMessage)
             -> Result<(), InternalError> {
-=======
-    pub fn handle_post(&mut self, src: &Authority, dst: &Authority,
-                       routing_node: &RoutingNode, request: &RequestMessage)
-                  -> Result<(), InternalError> {
->>>>>>> 11cb1a85
         let (data, message_id) = match request.content {
             RequestContent::Post(Data::PlainData(ref data), ref message_id) => {
                 (data.clone(), message_id.clone())
@@ -263,40 +256,11 @@
         let mpid_message_wrapper = unwrap_option!(deserialise_wrapper(data.value()),
                                                   "Failed to parse MpidMessageWrapper");
         match mpid_message_wrapper {
-<<<<<<< HEAD
-            MpidMessageWrapper::OutboxHas(header_names) => {
-                if let Some(ref account) = self.accounts.get(&request.dst.get_name().clone()) {
-                    let names_in_outbox = header_names.iter()
-                                                      .filter(|h| account.has_in_outbox(h))
-                                                      .cloned()
-                                                      .collect::<Vec<XorName>>();
-                    let mut mpid_headers = vec![];
-
-                    for name in names_in_outbox.iter() {
-                        if let Ok(data) = self.chunk_store_outbox.get(name) {
-                            let mpid_message: MpidMessage = unwrap_result!(deserialise(&data));
-                            mpid_headers.push(mpid_message.header().clone());
-                        }
-                    }
-
-                    let src = request.dst.clone();
-                    let dst = request.src.clone();
-                    let wrapper = MpidMessageWrapper::OutboxHasResponse(mpid_headers);
-                    let serialised_wrapper = match serialise(&wrapper) {
-                        Ok(encoded) => encoded,
-                        Err(error) => {
-                            error!("Failed to serialise PutHeader wrapper: {:?}", error);
-                            return Err(InternalError::Serialisation(error));
-                        }
-                    };
-                    let data = Data::PlainData(PlainData::new(request.dst.get_name().clone(), serialised_wrapper));
-                    let _ = routing_node.send_post_request(src, dst, data, message_id.clone());
-=======
             MpidMessageWrapper::Online => {
                 let account = self.accounts
-                    .entry(dst.get_name().clone())
+                    .entry(request.dst.get_name().clone())
                     .or_insert(Account::default());
-                account.register_online(src);
+                account.register_online(&request.src);
                 // For each received header in the inbox, fetch the full message from the sender
                 let received_headers = account.received_headers();
                 for header in received_headers.iter() {
@@ -308,8 +272,8 @@
                                 MpidMessageWrapper::PutHeader(mpid_header) => {
                                     // fetch full message from the sender
                                     let target = Authority::ClientManager(mpid_header.sender_name().clone());
-                                    let request = MpidMessageWrapper::GetMessage(mpid_header.clone());
-                                    let serialised_request = match serialise(&request) {
+                                    let request_wrapper = MpidMessageWrapper::GetMessage(mpid_header.clone());
+                                    let serialised_request = match serialise(&request_wrapper) {
                                         Ok(encoded) => encoded,
                                         Err(error) => {
                                             error!("Failed to serialise GetMessage wrapper: {:?}", error);
@@ -324,7 +288,7 @@
                                         }
                                     };
                                     let data = Data::PlainData(PlainData::new(name, serialised_request));
-                                    let _ = routing_node.send_post_request(dst.clone(),
+                                    let _ = routing_node.send_post_request(request.dst.clone(),
                                         target, data, message_id.clone());
                                 }
                                 _ => {}
@@ -339,8 +303,8 @@
                     Some(name) => name,
                     None => {
                         error!("Failed to calculate name of the header");
-                        let _ = routing_node.send_post_failure(dst.clone(),
-                            src.clone(), request.clone(), Vec::new(), message_id);
+                        let _ = routing_node.send_post_failure(request.dst.clone(),
+                            request.src.clone(), request.clone(), Vec::new(), message_id);
                         return Ok(());
                     }
                 };
@@ -354,54 +318,77 @@
                                     Some(name) => name,
                                     None => {
                                         error!("Failed to calculate name of the message");
-                                        let _ = routing_node.send_post_failure(dst.clone(),
-                                            src.clone(), request.clone(), Vec::new(), message_id);
+                                        let _ = routing_node.send_post_failure(request.dst.clone(),
+                                            request.src.clone(), request.clone(), Vec::new(), message_id);
                                         return Ok(());
                                     }
                                 };
                                 if (message_name == header_name) &&
-                                   (mpid_message.recipient() == src.get_name()) {
+                                   (mpid_message.recipient() == request.src.get_name()) {
                                     let data = Data::PlainData(PlainData::new(message_name, serialised_wrapper));
-                                    let _ = routing_node.send_post_request(dst.clone(),
-                                        src.clone(), data, message_id.clone());
+                                    let _ = routing_node.send_post_request(request.dst.clone(),
+                                        request.src.clone(), data, message_id.clone());
                                 }
                             }
                             _ => {
-                                let _ = routing_node.send_post_failure(dst.clone(),
-                                    src.clone(), request.clone(), Vec::new(), message_id);
+                                let _ = routing_node.send_post_failure(request.dst.clone(),
+                                    request.src.clone(), request.clone(), Vec::new(), message_id);
                             }
                         }
                     }
                     Err(_) => {
-                        let _ = routing_node.send_post_failure(dst.clone(),
-                            src.clone(), request.clone(), Vec::new(), message_id);
+                        let _ = routing_node.send_post_failure(request.dst.clone(),
+                            request.src.clone(), request.clone(), Vec::new(), message_id);
                     }
                 }
             }
             MpidMessageWrapper::PutMessage(mpid_message) => {
-                match self.accounts.get(dst.get_name()) {
+                match self.accounts.get(request.dst.get_name()) {
                     Some(receiver) => {
                         let clients = receiver.registerred_clients();
                         for client in clients.iter() {
-                            if mpid_message.recipient() == dst.get_name() {
-                                let _ = routing_node.send_post_request(dst.clone(),
+                            if mpid_message.recipient() == request.dst.get_name() {
+                                let _ = routing_node.send_post_request(request.dst.clone(),
                                     client.clone(), Data::PlainData(data.clone()), message_id.clone());
                             }
                         }
                     }
-                    None => warn!("can not find the account {:?}", dst.get_name()),
->>>>>>> 11cb1a85
+                    None => warn!("can not find the account {:?}", request.dst.get_name().clone()),
+                }
+            }
+            MpidMessageWrapper::OutboxHas(header_names) => {
+                if let Some(ref account) = self.accounts.get(&request.dst.get_name().clone()) {
+                    let names_in_outbox = header_names.iter()
+                                                      .filter(|h| account.has_in_outbox(h))
+                                                      .cloned()
+                                                      .collect::<Vec<XorName>>();
+                    let mut mpid_headers = vec![];
+
+                    for name in names_in_outbox.iter() {
+                        if let Ok(data) = self.chunk_store_outbox.get(name) {
+                            let mpid_message: MpidMessage = unwrap_result!(deserialise(&data));
+                            mpid_headers.push(mpid_message.header().clone());
+                        }
+                    }
+
+                    let src = request.dst.clone();
+                    let dst = request.src.clone();
+                    let wrapper = MpidMessageWrapper::OutboxHasResponse(mpid_headers);
+                    let serialised_wrapper = match serialise(&wrapper) {
+                        Ok(encoded) => encoded,
+                        Err(error) => {
+                            error!("Failed to serialise PutHeader wrapper: {:?}", error);
+                            return Err(InternalError::Serialisation(error));
+                        }
+                    };
+                    let data = Data::PlainData(PlainData::new(request.dst.get_name().clone(), serialised_wrapper));
+                    let _ = routing_node.send_post_request(src, dst, data, message_id.clone());
                 }
             }
             _ => unreachable!("Error in vault demuxing"),
         }
         Ok(())
     }
-<<<<<<< HEAD
-=======
-
-
->>>>>>> 11cb1a85
 }
 
 fn deserialise_wrapper(serialised_wrapper: &[u8]) -> Option<MpidMessageWrapper> {
