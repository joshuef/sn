--- conflicted
+++ resolved
@@ -71,13 +71,8 @@
 serde_bytes = "~0.11.5"
 serde_json = "1.0.53"
 signature = "1.1.10"
-<<<<<<< HEAD
 sn_dbc = { version = "8.3.0", features = ["serdes"] }
-sn_interface = { path = "../sn_interface", version = "^0.17.6" }
-=======
-sn_dbc = { version = "8.1.2", features = ["serdes"] }
 sn_interface = { path = "../sn_interface", version = "^0.17.10" }
->>>>>>> 6f51e606
 strum = "0.24"
 strum_macros = "0.24"
 tempfile = "3.2.0"
