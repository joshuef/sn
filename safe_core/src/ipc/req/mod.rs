// Copyright 2016 MaidSafe.net limited.
//
// This SAFE Network Software is licensed to you under (1) the MaidSafe.net Commercial License,
// version 1.0 or later, or (2) The General Public License (GPL), version 3, depending on which
// licence you accepted on initial access to the Software (the "Licences").
//
// By contributing code to the SAFE Network Software, or to this project generally, you agree to be
// bound by the terms of the MaidSafe Contributor Agreement.  This, along with the Licenses can be
// found in the root directory of this project at LICENSE, COPYING and CONTRIBUTOR.
//
// Unless required by applicable law or agreed to in writing, the SAFE Network Software distributed
// under the GPL Licence is distributed on an "AS IS" BASIS, WITHOUT WARRANTIES OR CONDITIONS OF ANY
// KIND, either express or implied.
//
// Please review the Licences for the specific language governing permissions and limitations
// relating to use of the SAFE Network Software.

#![allow(unsafe_code)]

mod auth;
mod containers;
mod share_mdata;

pub use self::auth::AuthReq;
pub use self::containers::ContainersReq;
pub use self::share_mdata::{ShareMData, ShareMDataReq};
use ffi::ipc::req::{AppExchangeInfo as FfiAppExchangeInfo,
                    ContainerPermissions as FfiContainerPermissions,
                    PermissionSet as FfiPermissionSet};
use ffi_utils::{ReprC, StringError, from_c_str};
use ipc::errors::IpcError;
use routing::{Action, PermissionSet};
use std::{ptr, slice};
use std::collections::{BTreeSet, HashMap};
use std::ffi::{CString, NulError};

/// Permission enum - use for internal storage only
#[repr(C)]
#[derive(Copy, Clone, Debug, Eq, Ord, PartialEq, PartialOrd, Serialize, Deserialize)]
pub enum Permission {
    /// Read
    Read,
    /// Insert
    Insert,
    /// Update
    Update,
    /// Delete
    Delete,
    /// Modify permissions
    ManagePermissions,
}

/// Permissions stored internally in the access container.
/// In FFI represented as `ffi::PermissionSet`
pub type ContainerPermissions = BTreeSet<Permission>;

/// IPC request
// TODO: `TransOwnership` variant
#[derive(Serialize, Deserialize, Debug, PartialEq)]
pub enum IpcReq {
    /// Authentication request
    Auth(AuthReq),
    /// Containers request
    Containers(ContainersReq),
    /// Unregistered client authenticator request, returning bootstrap config
    Unregistered,
    /// Share mutable data
    ShareMData(ShareMDataReq),
}

/// Consumes the object and returns the wrapped raw pointer.
/// Converts a container name + a set of permissions into an FFI
/// representation `ContainerPermissions`.
///
/// You're now responsible for freeing this memory once you're done.
/// However, notice that the `ffi::ContainerPermissions` struct has
/// a `Drop` impl, so when it goes out of a scope, it will free allocated
/// strings automatically.
pub fn containers_into_vec<ContainersIter>(
    containers: ContainersIter,
) -> Result<Vec<FfiContainerPermissions>, NulError>
where
    ContainersIter: IntoIterator<Item = (String, ContainerPermissions)>,
{
    containers
        .into_iter()
        .map(|(cont_name, access)| {
            Ok(FfiContainerPermissions {
                cont_name: CString::new(cont_name)?.into_raw(),
                access: container_perms_into_repr_c(&access),
            })
        })
        .collect()
}

/// Transform a set of container permissions into its FFI representation
<<<<<<< HEAD
pub fn container_perms_into_repr_c(perms: &ContainerPermissions) -> FfiPermissionSet {
    let mut output = FfiPermissionSet::default();
=======
pub fn container_perms_into_repr_c(perms: &ContainerPermissions) -> ffi::PermissionSet {
    let mut output = ffi::PermissionSet::default();
>>>>>>> e758a3b1

    for perm in perms {
        match *perm {
            Permission::Read => {
                output.read = true;
            }
            Permission::Insert => {
                output.insert = true;
            }
            Permission::Update => {
                output.update = true;
            }
            Permission::Delete => {
                output.delete = true;
            }
            Permission::ManagePermissions => output.manage_permissions = true,
        }
    }

    output
}

/// Transform an FFI representation into container permissions
pub fn container_perms_from_repr_c(
    perms: FfiPermissionSet,
) -> Result<ContainerPermissions, IpcError> {
    let mut output = BTreeSet::new();

    if perms.read {
        let _ = output.insert(Permission::Read);
    }
    if perms.insert {
        let _ = output.insert(Permission::Insert);
    }
    if perms.update {
        let _ = output.insert(Permission::Update);
    }
    if perms.delete {
        let _ = output.insert(Permission::Delete);
    }
    if perms.manage_permissions {
        let _ = output.insert(Permission::ManagePermissions);
    }

    if output.is_empty() {
        Err(IpcError::from("No permissions were provided"))
    } else {
        Ok(output)
    }
}

/// Transforms a collection of container permissions into `routing::PermissionSet`
pub fn container_perms_into_permission_set<'a, Iter>(permissions: Iter) -> PermissionSet
where
    Iter: IntoIterator<Item = &'a Permission>,
{
    let mut ps = PermissionSet::new();

    for access in permissions {
        ps = match *access {
            Permission::Read => ps,
            Permission::Insert => ps.allow(Action::Insert),
            Permission::Update => ps.allow(Action::Update),
            Permission::Delete => ps.allow(Action::Delete),
            Permission::ManagePermissions => ps.allow(Action::ManagePermissions),
        };
    }

    ps
}

/// Constructs the object from a raw pointer.
///
/// After calling this function, the raw pointer is owned by the resulting
/// object.
#[allow(unsafe_code)]
pub unsafe fn containers_from_repr_c(
    raw: *const FfiContainerPermissions,
    len: usize,
) -> Result<HashMap<String, ContainerPermissions>, IpcError> {
    slice::from_raw_parts(raw, len)
        .iter()
        .map(|raw| {
            Ok((
                from_c_str(raw.cont_name)?,
                container_perms_from_repr_c(raw.access)?,
            ))
        })
        .collect()
}

/// Convert a `PermissionSet` into its C representation.
pub fn permission_set_into_repr_c(perms: PermissionSet) -> FfiPermissionSet {
    FfiPermissionSet {
        read: true,
        insert: perms.is_allowed(Action::Insert).unwrap_or(false),
        update: perms.is_allowed(Action::Update).unwrap_or(false),
        delete: perms.is_allowed(Action::Delete).unwrap_or(false),
        manage_permissions: perms.is_allowed(Action::ManagePermissions).unwrap_or(false),
    }
}

/// Create a `PermissionSet` from its C representation.
pub fn permission_set_clone_from_repr_c(
    perms: &FfiPermissionSet,
) -> Result<PermissionSet, IpcError> {
    let mut pm = PermissionSet::new();

    if perms.read && !perms.insert && !perms.update && !perms.delete && !perms.manage_permissions {
        // If only `read` is set to true, return an error
        return Err(IpcError::from("Can't convert only the read permission"));
    }

    if perms.insert {
        pm = pm.allow(Action::Insert);
    }

    if perms.update {
        pm = pm.allow(Action::Update);
    }

    if perms.delete {
        pm = pm.allow(Action::Delete);
    }

    if perms.manage_permissions {
        pm = pm.allow(Action::ManagePermissions);
    }

    Ok(pm)
}

/// Represents an application ID in the process of asking permissions
#[derive(Clone, Eq, PartialEq, Serialize, Deserialize, Debug)]
pub struct AppExchangeInfo {
    /// The ID. It must be unique.
    pub id: String,
    /// Reserved by the frontend.
    pub scope: Option<String>,
    /// The application friendly-name.
    pub name: String,
    /// The application provider/vendor (e.g. MaidSafe)
    pub vendor: String,
}

impl AppExchangeInfo {
    /// Consumes the object and returns the wrapped raw pointer.
    ///
    /// You're now responsible for freeing this memory once you're done.
    pub fn into_repr_c(self) -> Result<FfiAppExchangeInfo, IpcError> {
        let AppExchangeInfo {
            id,
            scope,
            name,
            vendor,
        } = self;

        Ok(FfiAppExchangeInfo {
            id: CString::new(id).map_err(StringError::from)?.into_raw(),
            scope: if let Some(scope) = scope {
                CString::new(scope).map_err(StringError::from)?.into_raw()
            } else {
                ptr::null()
            },
            name: CString::new(name).map_err(StringError::from)?.into_raw(),
            vendor: CString::new(vendor).map_err(StringError::from)?.into_raw(),
        })
    }
}

impl ReprC for AppExchangeInfo {
    type C = *const FfiAppExchangeInfo;
    type Error = IpcError;

    /// Constructs the object from a raw pointer.
    ///
    /// After calling this function, the raw pointer is owned by the resulting
    /// object.
    unsafe fn clone_from_repr_c(raw: *const FfiAppExchangeInfo) -> Result<Self, IpcError> {
        Ok(AppExchangeInfo {
            id: from_c_str((*raw).id).map_err(StringError::from)?,
            scope: if (*raw).scope.is_null() {
                None
            } else {
                Some(from_c_str((*raw).scope).map_err(StringError::from)?)
            },
            name: from_c_str((*raw).name).map_err(StringError::from)?,
            vendor: from_c_str((*raw).vendor).map_err(StringError::from)?,
        })
    }
}

#[cfg(test)]
#[allow(unsafe_code)]
mod tests {
    use super::*;
    use ffi_utils::ReprC;
    use std::collections::HashMap;
    use std::ffi::CStr;

    // Test converting `ContainerPermissions` to its FFI representation and back again.
    #[test]
    fn container_permissions() {
        let mut cp = HashMap::new();
        let _ = cp.insert("foobar".to_string(), btree_set![Permission::Insert]);

        let ffi_cp = unwrap!(containers_into_vec(cp));
        assert_eq!(ffi_cp.len(), 1);

        let cp = unsafe { unwrap!(containers_from_repr_c(ffi_cp.as_ptr(), 1)) };

        assert!(cp.contains_key("foobar"));
        assert_eq!(unwrap!(cp.get("foobar")), &btree_set![Permission::Insert]);
    }

    // Test that cloning an empty `ContainerPermissions` from FFI produces an error.
    #[test]
    fn empty_container_permissions() {
        // Expect an error for an empty permission set
        let mut cp = HashMap::new();
        let _ = cp.insert("foobar".to_string(), Default::default());

        let ffi_cp = unwrap!(containers_into_vec(cp));
        assert_eq!(ffi_cp.len(), 1);

        let cp = unsafe { containers_from_repr_c(ffi_cp.as_ptr(), 1) };
        assert!(cp.is_err());
    }

    // Test cloning a permission set for the following two cases:
    // 1. If only the `read` perm is set - return an error.
    // 2. The `read` perm should be ignored in all other cases.
    #[test]
    fn permissions_set_conversion() {
        // It should return an error in case if we have set only the `read` perm
        let ps = FfiPermissionSet {
            read: true,
            insert: false,
            update: false,
            delete: false,
            manage_permissions: false,
        };

        let res = permission_set_clone_from_repr_c(&ps);
        assert!(res.is_err());

        // It should ignore `read` perms in all other cases
        let ps = FfiPermissionSet {
            read: true,
            insert: false,
            update: true,
            delete: true,
            manage_permissions: false,
        };

        let res = unwrap!(permission_set_clone_from_repr_c(&ps));
        assert!(unwrap!(res.is_allowed(Action::Update)));
        assert!(unwrap!(res.is_allowed(Action::Delete)));
        assert!(res.is_allowed(Action::Insert).is_none());
        assert!(res.is_allowed(Action::ManagePermissions).is_none());
    }

    // Testing converting an `AppExchangeInfo` object to its FFI representation and back again.
    #[test]
    fn app_exchange_info() {
        let a = AppExchangeInfo {
            id: "myid".to_string(),
            scope: Some("hi".to_string()),
            name: "bubi".to_string(),
            vendor: "hey girl".to_string(),
        };

        let ffi_a = unwrap!(a.into_repr_c());

        unsafe {
            assert_eq!(unwrap!(CStr::from_ptr(ffi_a.id).to_str()), "myid");
            assert_eq!(unwrap!(CStr::from_ptr(ffi_a.scope).to_str()), "hi");
            assert_eq!(unwrap!(CStr::from_ptr(ffi_a.name).to_str()), "bubi");
            assert_eq!(unwrap!(CStr::from_ptr(ffi_a.vendor).to_str()), "hey girl");
        }

        let mut a = unsafe { unwrap!(AppExchangeInfo::clone_from_repr_c(&ffi_a)) };

        assert_eq!(a.id, "myid");
        assert_eq!(a.scope, Some("hi".to_string()));
        assert_eq!(a.name, "bubi");
        assert_eq!(a.vendor, "hey girl");

        a.scope = None;

        let ffi_a = unwrap!(a.into_repr_c());

        unsafe {
            assert_eq!(unwrap!(CStr::from_ptr(ffi_a.id).to_str()), "myid");
            assert!(ffi_a.scope.is_null());
            assert_eq!(unwrap!(CStr::from_ptr(ffi_a.name).to_str()), "bubi");
            assert_eq!(unwrap!(CStr::from_ptr(ffi_a.vendor).to_str()), "hey girl");
        }
    }

    // Test converting an `AuthReq` object to its FFI representation and back again.
    #[test]
    fn auth_request() {
        let app = AppExchangeInfo {
            id: "1".to_string(),
            scope: Some("2".to_string()),
            name: "3".to_string(),
            vendor: "4".to_string(),
        };

        let a = AuthReq {
            app: app,
            app_container: false,
            containers: HashMap::new(),
        };

        let ffi = unwrap!(a.into_repr_c());

        assert_eq!(ffi.app_container, false);
        assert_eq!(ffi.containers_len, 0);

        let a = unsafe { unwrap!(AuthReq::clone_from_repr_c(&ffi)) };

        assert_eq!(a.app.id, "1");
        assert_eq!(a.app.scope, Some("2".to_string()));
        assert_eq!(a.app.name, "3");
        assert_eq!(a.app.vendor, "4");
        assert_eq!(a.app_container, false);
        assert_eq!(a.containers.len(), 0);
    }

    // Test converting a `ContainersReq` object to its FFI representation and back again.
    #[test]
    fn containers_req() {
        let app = AppExchangeInfo {
            id: "1".to_string(),
            scope: Some("2".to_string()),
            name: "3".to_string(),
            vendor: "4".to_string(),
        };

        let a = ContainersReq {
            app: app,
            containers: HashMap::new(),
        };

        let ffi = unwrap!(a.into_repr_c());

        assert_eq!(ffi.containers_len, 0);

        let a = unsafe { unwrap!(ContainersReq::clone_from_repr_c(&ffi)) };

        assert_eq!(a.app.id, "1");
        assert_eq!(a.app.scope, Some("2".to_string()));
        assert_eq!(a.app.name, "3");
        assert_eq!(a.app.vendor, "4");
        assert_eq!(a.containers.len(), 0);
    }
}<|MERGE_RESOLUTION|>--- conflicted
+++ resolved
@@ -94,13 +94,8 @@
 }
 
 /// Transform a set of container permissions into its FFI representation
-<<<<<<< HEAD
 pub fn container_perms_into_repr_c(perms: &ContainerPermissions) -> FfiPermissionSet {
     let mut output = FfiPermissionSet::default();
-=======
-pub fn container_perms_into_repr_c(perms: &ContainerPermissions) -> ffi::PermissionSet {
-    let mut output = ffi::PermissionSet::default();
->>>>>>> e758a3b1
 
     for perm in perms {
         match *perm {
@@ -297,6 +292,7 @@
 #[allow(unsafe_code)]
 mod tests {
     use super::*;
+    use ffi::ipc::req::PermissionSet as FfiPermissionSet;
     use ffi_utils::ReprC;
     use std::collections::HashMap;
     use std::ffi::CStr;
