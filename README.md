<<<<<<< HEAD
# safe_network
=======
# Safe Network CLI
>>>>>>> 25264d95

The Safe Network Core. API message definitions, routing and nodes, client core api.

| [![](http://meritbadge.herokuapp.com/sn_client)](https://crates.io/crates/sn_client) | [![Documentation](https://docs.rs/sn_client/badge.svg)](https://docs.rs/sn_client) |
|:----------:|:----------:|

<<<<<<< HEAD

## License
=======
- [Safe Network CLI](#safe-network-cli)
  - [Table of contents](#table-of-contents)
  - [Description](#description)
  - [Download](#download)
    - [Linux and Mac](#linux-and-mac)
    - [Windows](#windows)
  - [Build](#build)
  - [Using the CLI](#using-the-cli)
      - [`--help`](#--help)
    - [Networks](#networks)
      - [Node install](#node-install)
      - [Run a local network](#run-a-local-network)
        - [Run a local network for testing: `--test`](#run-a-local-network-for-testing---test)
      - [Connect to a shared network](#connect-to-a-shared-network)
      - [Switch networks](#switch-networks)
      - [Set network bootstrap address](#set-network-bootstrap-address)
      - [Node update](#node-update)
    - [Auth](#auth)
      - [The Authenticator daemon (authd)](#the-authenticator-daemon-authd)
      - [Auth install](#auth-install)
      - [Auth start](#auth-start)
      - [Auth status](#auth-status)
      - [Auth create](#auth-create)
      - [Auth unlock](#auth-unlock)
        - [Passing credentials from a config file](#passing-credentials-from-a-config-file)
        - [Using environment variables](#using-environment-variables)
      - [Auth reqs](#auth-reqs)
      - [Auth allow/deny](#auth-allowdeny)
        - [Self authorising the CLI application](#self-authorising-the-cli-application)
      - [Auth update](#auth-update)
    - [The interactive shell](#the-interactive-shell)
    - [SafeKeys](#safekeys)
      - [SafeKeys Creation](#safekeys-creation)
      - [SafeKey's Balance](#safekeys-balance)
      - [SafeKeys Transfer](#safekeys-transfer)
    - [Wallet](#wallet)
      - [Wallet Creation](#wallet-creation)
      - [Wallet Balance](#wallet-balance)
      - [Wallet Insert](#wallet-insert)
      - [Wallet Transfer](#wallet-transfer)
    - [Files](#files)
      - [[ Warning: Underlying API to be deprecated ]](#-warning-underlying-api-to-be-deprecated-)
      - [Files...](#files-1)
      - [Files Put](#files-put)
        - [Base path of files in a FilesContainer](#base-path-of-files-in-a-filescontainer)
      - [Files Sync](#files-sync)
      - [Files Add](#files-add)
      - [Files Ls](#files-ls)
      - [Files Get](#files-get)
        - [Example: retrieving contents of a file container to local working directory](#example-retrieving-contents-of-a-file-container-to-local-working-directory)
        - [Example: retrieving subfolder in a file container to an existing local directory.](#example-retrieving-subfolder-in-a-file-container-to-an-existing-local-directory)
        - [Example: retrieving subfolder in a file container to a non-existent local directory (rename)](#example-retrieving-subfolder-in-a-file-container-to-a-non-existent-local-directory-rename)
        - [Example: Retrieving individual file to an existing directory](#example-retrieving-individual-file-to-an-existing-directory)
        - [Example: Retrieving individual file to a new filename](#example-retrieving-individual-file-to-a-new-filename)
        - [A performance note about very large FileContainers](#a-performance-note-about-very-large-filecontainers)
      - [Files Tree](#files-tree)
      - [Files Rm](#files-rm)
    - [Xorurl](#xorurl)
      - [Xorurl decode](#xorurl-decode)
    - [Cat](#cat)
      - [Retrieving binary files with --hexdump](#retrieving-binary-files-with---hexdump)
      - [Retrieving older versions of content](#retrieving-older-versions-of-content)
    - [NRS (Name Resolution System)](#nrs-name-resolution-system)
      - [NRS Create](#nrs-create)
        - [Sub Names](#sub-names)
      - [NRS Add](#nrs-add)
      - [NRS Remove](#nrs-remove)
    - [Safe-URLs](#safe-urls)
      - [Symlinks](#symlinks)
    - [Dog](#dog)
    - [Seq (Sequence)](#seq-sequence)
      - [Seq Store](#seq-store)
        - [Private Sequence](#private-sequence)
      - [Seq Append](#seq-append)
    - [Shell Completions](#shell-completions)
      - [Bash Completions](#bash-completions)
      - [Windows PowerShell Completions](#windows-powershell-completions)
    - [Update](#update)
  - [Further Help](#further-help)
  - [License](#license)
  - [Contributing](#contributing)

## Description

This crate implements a CLI (Command Line Interface) for the Safe Network.

The Safe CLI provides all the tools necessary to interact with the Safe Network, including storing and browsing data of any kind, following links that are contained in the data and using their addresses on the network, using safecoin wallets, and much more. Using the CLI, users have access to any type of operation that can be made on the Safe Network and the data stored on it, allowing them to also use it for automated scripts and piped chain of commands.

## Download

The latest version of the Safe CLI can be downloaded and installed using the [install script](https://sn-api.s3.amazonaws.com/install.sh).

The [install script](https://raw.githubusercontent.com/maidsafe/sn_cli/master/resources/install.sh) will not only download the latest Safe CLI, but it will also unpack the CLI binary into the `~/.safe/cli/` folder (`C:\Users\<user>\.safe\cli` in Windows), as well as set it in the PATH, so you can run the `safe` binary from any location when opening a console.

### Linux and Mac

Open a new console and run either of the following `curl` or `wget` commands:
```
$ curl -so- https://raw.githubusercontent.com/maidsafe/sn_cli/master/resources/install.sh | bash
```
or
```
$ wget -qO- https://raw.githubusercontent.com/maidsafe/sn_cli/master/resources/install.sh | bash
```

### Windows

If you are a Windows user, you will need to download and install the [Visual C++ Redistributable for Visual Studio](https://www.microsoft.com/en-in/download/details.aspx?id=48145) if not already installed on your machine, otherwise attempting to run the CLI will result in errors such as:
`error while loading shared libraries: api-ms-win-crt-locale-l1-1-0.dll: cannot open shared object file: No such file or directory`

You may already have these Visual C++ libraries on your machine if you already use Visual Studio.

Next, you'll need to open a [Git BASH](https://gitforwindows.org) console with admin permissions.

Click the "Start" button and type "git-bash" in the search bar, then press the **Shift+Ctrl+Enter** keys to reach Git-Bash console. The Git-Bash icon may also be in the Start Menu. You can [download Git Bash from here](https://gitforwindows.org/) if you don't already have installed on your PC.

Once you have an admin Git Bash console running, just run the above `curl` command to download and execute our install script:
```
$ curl -so- https://raw.githubusercontent.com/maidsafe/sn_cli/master/resources/install.sh | bash
```

Should it be required, on all platforms, it's also possible to install a specific version:
```
$ curl -so- https://raw.githubusercontent.com/maidsafe/sn_cli/master/resources/install.sh | bash -s - --version=0.32.0
```

Once the Safe CLI is downloaded and installed on your system, you can follow the steps in this User Guide by starting from the [Using the CLI](#using-the-cli) section below in this document.

Alternatively, you can download the latest version of the Safe CLI from the [releases page](https://github.com/maidsafe/sn_cli/releases/latest) and install it manually on your system.

If you prefer to build the Safe CLI from source code, please follow the instructions in the [Build](#build) section below.

## Build

In order to build this CLI from source code you need to make sure you have `rustc v1.48.0` (or higher) installed. Please take a look at this [notes about Rust installation](https://www.rust-lang.org/tools/install) if you need help with installing it. We recommend you install it with `rustup` which will install the `cargo` tool which this guide makes use of.

Once Rust and its toolchain are installed, run the following commands to clone this repository and build the `sn_cli` (the build process may take several minutes the first time you run it on this crate):
```shell
$ git clone https://github.com/maidsafe/sn_cli.git
$ cd sn_cli
$ cargo build
```

Since this project has a cargo workspace with the `sn_cli` as the default crate, when building from the root location it will build the Safe CLI. Once it's built, you can find the `safe` executable at `target/debug/`, or `target/release` if you built it with the `--release` flag.

## Using the CLI

Right now the CLI is under active development. Here we're listing commands ready to be tested.

In this guide we will assume from now on that you have used the install script and so have the CLI binary added to your system PATH, or you have navigated your terminal to the directory where the `safe` executable file you downloaded or built for your platform is located.

The base command, once built, is `$ safe`, or all commands can be run via `$ cargo run -- <command>`.

Various global flags are available:

```
-n, --dry-run              Dry run of command. No data will be written. No coins spent.
-h, --help                 Prints help information
    --json                 Sets JSON as output serialisation format (alias of '--output json')
-V, --version              Prints version information
-o, --output <output_fmt>  Output data serialisation: [json, jsoncompact, yaml]
    --xorurl <xorurl_base> Base encoding to be used for XOR-URLs generated. Currently supported: base32z
                           (default), base32 and base64
```

#### `--help`

All commands have a `--help` function which lists args, options and subcommands.

### Networks

The CLI, like any other Safe application, can connect to different Safe networks that may be available. As the project advances several networks may coexist with the main Safe Network, there could be Safe networks available for testing upcoming features, or networks that are local to the user in their own computer or WAN/LAN.

The way Safe applications currently connect to a Safe network is by reading the connection information from a specific location in the system: `~/.safe/node/node_connection_info.config`

Currently, there is a public test network accessible to anyone. Users may also have local nodes running in their own environment creating a local network. The CLI allows users to easily create a list of different Safe networks in its config settings, to then be able to switch between them with just a simple command.

#### Node install

Let's first look at how to run a local Safe network using the CLI. A local network is bootstrapped by running several Safe Network nodes which automatically interconnect forming a network. We therefore first need to install the Safe Network node in our system:
```shell
$ safe node install
Latest release found: sn_node v0.25.14
Downloading https://sn-node.s3.eu-west-2.amazonaws.com/sn_node-0.25.14-x86_64-unknown-linux-musl.zip...
[00:00:08] [========================================] 9.34MB/9.34MB (0s) Done
Installing sn_node binary at ~/.safe/node ...
Setting execution permissions to installed binary '~/.safe/node/sn_node'...
Done!
```

#### Run a local network

At the current state of the Safe project, a single-section Safe network can be launched locally in our system. If the Safe Network node was installed in the system using the CLI as described in the previous section we can then launch it with a simple command:
```shell
$ safe node run-baby-fleming
Creating '~/.safe/node/baby-fleming-nodes' folder
Storing nodes' generated data at ~/.safe/node/baby-fleming-nodes
Launching local Safe network...
Launching with node executable from: ~/.safe/node/sn_node
Version: sn_node 0.26.8
Network size: 11 nodes
Launching genesis node (#1)...
Connection info directory: ~/.safe/node/node_connection_info.config
Genesis node contact info: ["127.0.0.1:12000"]
Common node args for launching the network: ["-vv", "--idle-timeout-msec", "5500", "--keep-alive-interval-msec", "4000", "--local"]
No RUST_LOG override provided
Launching node #2...
Launching node #3...
Launching node #4...
Launching node #5...
Launching node #6...
Launching node #7...
Launching node #8...
Launching node #9...
Launching node #10...
Launching node #11...
Done!
```

Once the local network is running, the connection configuration file will be already in the correct place for the CLI to connect to it. Thus from this point on, you can simply use the CLI to connect to your local network.

In order to shutdown a running local network, the following CLI command can be invoked to kill all running sn_node processes:
```shell
$ safe node killall
Success, all processes instances of sn_node were stopped!
```

##### Run a local network for testing: `--test`

The `run-baby-fleming` command accepts a `--test` or `-t` flag to automatically create a new Safe and authorise the CLI for test purposes. This requires that the `sn_node`, `sn_authd` and CLI themselves be installed in the correct locations on the system

#### Connect to a shared network

Ready to play your part in a shared network by adding your node from home to a single section with other people's nodes? Keep reading...

MaidSafe are currently hosting some bootstrap nodes on Digital Ocean to kickstart a single section, you can bootstrap using these nodes as hardcoded contacts, then watch the logs as your node joins the network, progresses to Adult status, and plays its part in hosting Immutable Data Chunks. Of course you will also be able to create a Safe on this network, unlock it, upload data, create keys and wallets, and all the other commands described in this user guide. This guide will take you through connecting to this MaidSafe started network, but of course it can be applied to connecting to any shared section, hosted by anyone.

You will need the network configuration containing the details of the hardcoded contacts that will bootstrap you to the shared section. If you have connected to this or previous iterations of the MaidSafe shared section then you may already have a `maidsafe-testnet` network profile saved on your machine. You can confirm this and update it to the latest configuration using `safe networks check`:
```shell
$ safe networks check
Checking current setup network connection information...
Fetching 'my-network' network connection information from '~/.config/sn_cli/networks/my-network_node_connection_info.config' ...
Fetching 'maidsafe-testnet' network connection information from 'https://sn-node.s3.eu-west-2.amazonaws.com/config/node_connection_info.config' ...

'maidsafe-testnet' network matched!
Current set network connection information at '~/.config/sn_node/node_connection_info.config' matches 'maidsafe-testnet' network as per current config
```

If you don't have a configuration in your results which points to the exact [S3 location](https://sn-node.s3.eu-west-2.amazonaws.com/config/node_connection_info.config) listed in the results above, you can add using `safe networks add`:
```shell
$ safe networks add maidsafe-testnet https://sn-node.s3.eu-west-2.amazonaws.com/config/node_connection_info.config
Network 'maidsafe-testnet' was added to the list. Connection information is located at 'https://sn-node.s3.eu-west-2.amazonaws.com/config/node_connection_info.config'
```

Now you need to ensure you are set to use this `maidsafe-testnet` configuration that we have updated/added, we can use `safe networks switch maidsafe-testnet` for this:
```shell
$ safe networks switch maidsafe-testnet
Switching to 'maidsafe-testnet' network...
Fetching 'maidsafe-testnet' network connection information from 'https://sn-node.s3.eu-west-2.amazonaws.com/config/node_connection_info.config' ...
Successfully switched to 'maidsafe-testnet' network in your system!
If you need write access to the 'maidsafe-testnet' network, you'll need to restart authd (safe auth restart), unlock a Safe and re-authorise the CLI again
```

We're now ready to launch our node and add it as a node. This is achieved using `safe node join` as follows:
```shell
$ safe node join
Joining network with contacts {161.35.36.185:12000}...
Creating '~/.safe/node/local-node' folder
Storing nodes' generated data at ~/.safe/node/local-node
Starting a node to join a Safe network...
Launching with node executable from: ~/.safe/node/sn_node
Version: sn_node 0.26.8
Node to be started with contact(s): ["161.35.36.185:12000"]
Launching node...
Node logs are being stored at: ~/.safe/node/local-node/sn_node.log
```

Your node will now launch and attempt to connect to the shared network. You can keep an eye on its progress via its logs, which can be found at `~/.safe/node/local-node/sn_node.log`.

Note that at the time of writing nodes from home is being restricted to those with home routers which correctly implement [IGD](https://en.wikipedia.org/wiki/Internet_Gateway_Device_Protocol). This will be expanded imminently to include those with routers which don't support IGD, with instructions added here for manual port forwarding at that point. If your log file states `Automatic Port forwarding Failed` then be on stand by for the next iteration.

#### Switch networks

MaidSafe currently hosts a test network for those who don't want to run a local network but still have a go at using the CLI and client applications. It's very common for users testing and experimenting with CLI and Safe applications to have a local network running, but switching to use the MaidSafe hosted network, back and forth, is also quite common.

The CLI allows you to set up a list of networks in its config settings for easily switching to connect to them. If you just launched a local network, you can keep current connection information as a configured network on CLI with the following command:
```shell
$ safe networks add my-network
Caching current network connection information into: ~/.config/sn_cli/networks/my-network_node_connection_info.config
Network 'my-network' was added to the list. Connection information is located at '~/.config/sn_cli/networks/my-network_node_connection_info.config'
```

If you also would like to connect to the MaidSafe hosted test network, you would need to set it up in CLI settings as another network, specifying the URL where to fetch latest connection information from:
```shell
$ safe networks add maidsafe-testnet https://sn-node.s3.eu-west-2.amazonaws.com/config/node_connection_info.config
Network 'maidsafe-testnet' was added to the list
```

We can also retrieve the list of the different networks that were set up in the CLI config:
```shell
$ safe networks
+----------+------------------+------------------------------------------------------------------------------------------------+
| Networks |                  |                                                                                                |
+----------+------------------+------------------------------------------------------------------------------------------------+
| Current  | Network name     | Connection info                                                                                |
+----------+------------------+------------------------------------------------------------------------------------------------+
|          | maidsafe-testnet | https://sn-node.s3.eu-west-2.amazonaws.com/config/node_connection_info.config                  |
+----------+------------------+------------------------------------------------------------------------------------------------+
| *        | my-network       | ~/.safe/cli/networks/my-network_node_connection_info.config                                    |
+----------+------------------+------------------------------------------------------------------------------------------------+
```

Once we have them in the CLI settings, we can use the CLI to automatically fetch the connection information data using the configured location, and place it at the right location in the system for Safe applications to connect to the selected network. E.g. let's switch to the 'maidsafe-testnet' network we previously configured:
```shell
$ safe networks switch maidsafe-testnet
Switching to 'maidsafe-testnet' network...
Fetching 'maidsafe-testnet' network connection information from 'https://sn-node.s3.eu-west-2.amazonaws.com/config/node_connection_info.config' ...
Successfully switched to 'maidsafe-testnet' network in your system!
If you need write access to the 'maidsafe-testnet' network, you'll need to restart authd (safe auth restart), unlock a Safe and re-authorise the CLI again
```

Remember that every time you launch a local network the connection configuration in your system is automatically overwritten with new connection information. Also, if the test network was restarted by MaidSafe, the new connection information is published in the same URL and needs to be updated in your system to be able to successfully connect to it. Thus if you want to make sure your current setup network matches any of those set up in the CLI config, you can use the `check` subcommand:
```shell
$ safe networks check
Checking current setup network connection information...
Fetching 'my-network' network connection information from '~/.config/sn_cli/networks/my-network_node_connection_info.config' ...
Fetching 'maidsafe-testnet' network connection information from 'https://sn-node.s3.eu-west-2.amazonaws.com/config/node_connection_info.config' ...

'maidsafe-testnet' network matched!
Current set network connection information at '~/.config/sn_node/node_connection_info.config' matches 'maidsafe-testnet' network as per current config
```

Note that in the scenario that your current network is set to be the MaidSafe test network, and that is restarted by MaidSafe (which causes new connection information to be published at the same URL), you then only need to re-run the `networks switch` command with the corresponding network name to update your system with the new connection information.

#### Set network bootstrap address

Another way to add a network to the CLI config settings is by directly mapping a network name to its bootstrapping address/es (IPs and ports). This can be achieved by using the `networks set` subcommand:
```shell
$ safe networks set community-network 161.35.36.112:15000
Network 'community-network' was added to the list. Contacts: '{161.35.36.112:15000}'
```

And as we did before, we could then switch to use this network using its name:
```shell
$ safe networks switch community-network
Switching to 'community-network' network...
Successfully switched to 'community-network' network in your system!
If you need write access to the 'community-network' network, you'll need to restart authd (safe auth restart), unlock a Safe and re-authorise the CLI again
```

If now check the list of networks we have in the CLI config settings we can see the 'community-network' is listed as the one currently set:
```shell
$ safe networks
+----------+-------------------+------------------------------------------------------------------------------------------------+
| Networks |                   |                                                                                                |
+----------+-------------------+------------------------------------------------------------------------------------------------+
| Current  | Network name      | Connection info                                                                                |
+----------+-------------------+------------------------------------------------------------------------------------------------+
| *        | community-network | {161.35.36.112:15000}                                                                          |
+----------+-------------------+------------------------------------------------------------------------------------------------+
|          | maidsafe-testnet  | https://sn-node.s3.eu-west-2.amazonaws.com/config/node_connection_info.config                  |
+----------+-------------------+------------------------------------------------------------------------------------------------+
|          | my-network        | ~/.safe/cli/networks/my-network_node_connection_info.config                                    |
+----------+-------------------+------------------------------------------------------------------------------------------------+
```

#### Node update

The node binary can be updated to the latest available version:
```shell
$ safe node update
```

This command will check if a newer sn_node release is available on [GitHub](https://github.com/maidsafe/sn_node/releases). After prompting to confirm if you want to take the latest version, it will be downloaded and the binary will be updated. By default it will assume the sn_node binary is at `~/.safe/node/`, but you can override that path by providing `--node-path <path>` argument to the above command.

### Auth

The CLI is just another client Safe application, therefore it needs to be authorised by the user to gain access to the Safe Network on behalf of the user. The `auth` command allows us to obtain such authorisation from the user via the Safe Authenticator.

This command simply sends an authorisation request to the Authenticator available, e.g. the `sn_authd` daemon (see further below for an explanation of how to run it), and it then stores the authorisation response (credentials) in the user's `~/.safe/cli/credentials` file. Any subsequent CLI command will read this file to obtain the credentials and connect to the Safe Network for the corresponding operation.

#### The Authenticator daemon (authd)

In order to be able to allow any Safe application to connect to the Network and have access to your data, we need to start the Safe Authenticator daemon (authd). This application exposes an interface as a [QUIC (Quick UDP Internet Connections)](https://en.wikipedia.org/wiki/QUIC) endpoint, which Safe applications will communicate with to request for access permissions. These permissions need to be reviewed by the user and approved, which can be all done with the Safe CLI as we'll see in this guide.

The Safe Authenticator, which runs as a daemon, can be started and managed with the Safe CLI if the `sn_authd`/`sn_authd.exe` binary is properly installed in the system.

#### Auth install

Downloading and installing the Authenticator daemon is very simple:
```shell
$ safe auth install
Latest release found: sn_authd v0.0.3
Downloading https://sn-api.s3.eu-west-2.amazonaws.com/sn_authd-0.0.3-x86_64-unknown-linux-musl.tar.gz...
[00:00:25] [========================================] 6.16MB/6.16MB (0s) Done
Installing sn_authd binary at ~/.safe/authd ...
Setting execution permissions to installed binary '~/.safe/authd/sn_authd'...
Done!
```

#### Auth start

In order to start the `Safe Authenticator daemon (sn_authd)` so it can start receiving requests we simply need to run the following command:
```shell
$ safe auth start
Starting Safe Authenticator daemon (sn_authd)...
sn_authd started (PID: <pid>)
```

#### Auth status

Once we started the `authd`, it should be running in the background and ready to receive requests, we can send a status request to check it's up and running:
```shell
$ safe auth status
Sending request to authd to obtain a status report...
+------------------------------------------+-------+
| Safe Authenticator status                |       |
+------------------------------------------+-------+
| Authenticator daemon version             | 0.0.3 |
+------------------------------------------+-------+
| Is there a Safe currently unlocked?      | No    |
+------------------------------------------+-------+
| Number of pending authorisation requests | 0     |
+------------------------------------------+-------+
| Number of notifications subscribers      | 0     |
+------------------------------------------+-------+
```

#### Auth create

Since we now have our Safe Authenticator running and ready to accept requests, we can start interacting with it by using other Safe CLI `auth` subcommands.

In order to create a Safe on the network, we need some `safecoins` to pay with. Since this is still under development, we can have the CLI to generate some test-coins and use them for paying the cost of creating a Safe. We can do so by passing `--test-coins` flag to the `create` subcommand. The CLI will request us to enter a passphrase and password for the new account to be created:
```shell
$ safe auth create --test-coins
Passphrase:
Password:
Sending request to authd to create a Safe...
Safe was created successfully!
```

Alternatively, if we own some safecoins on a `SafeKey` already (see [`SafeKeys` section](#safekeys) for details about `SafeKey`s), we can provide the corresponding secret key to the safe CLI to use it for paying the cost of creating the account, as well as setting it as the default `SafeKey` for the account being created:
```shell
$ safe auth create
Passphrase:
Password:
Enter SafeKey's secret key to pay with:
Sending request to authd to create a Safe...
Safe was created successfully!
```

#### Auth unlock

When a new Safe is created with CLI, as we've seen above, we can unlock it using the following command:
```shell
$ safe auth unlock
Passphrase:
Password:
Sending action request to authd to unlock the Safe...
Safe unlocked successfully
```

If we now send a status report request to `authd`, it should now show that a Safe is currently unlocked:
```shell
$ safe auth status
Sending request to authd to obtain a status report...
+------------------------------------------+-------+
| Safe Authenticator status                |       |
+------------------------------------------+-------+
| Authenticator daemon version             | 0.0.3 |
+------------------------------------------+-------+
| Is there a Safe currently unlocked?      | Yes   |
+------------------------------------------+-------+
| Number of pending authorisation requests | 0     |
+------------------------------------------+-------+
| Number of notifications subscribers      | 0     |
+------------------------------------------+-------+
```

The Safe Authenticator is now ready to receive authorisation requests from any Safe application, including the Safe CLI which needs to also get permissions to perform any data operations on behalf of our account.

##### Passing credentials from a config file

It's possible (though not secure) to use a simple json file to pass the passphrase and password to the auth commands, and so avoid having to manually input both, either when creating a Safe or when unlocking it. E.g., having a file named `my-config.json` with:
```
{
  "passphrase": "mypassphrase",
  "password": "mypassword"
}
```
And so you can unlock the Safe with:
```shell
$ safe auth unlock --config ./my-config.json
Sending action request to authd to unlock the Safe...
Safe unlocked successfully
```

##### Using environment variables

Another method for passing passphrase/password involves using the environment variables `SAFE_AUTH_PASSPHRASE` and `SAFE_AUTH_PASSWORD`.

With those set (eg, on Linux/macOS: `export SAFE_AUTH_PASSPHRASE="<your passphrase>;"`, and `export SAFE_AUTH_PASSWORD="<your password>"`), you can then unlock a Safe without needing to enter this information, or pass a config file:
```shell
$ safe auth unlock
Sending action request to authd to unlock the Safe...
Safe unlocked successfully
```
Or, you can choose to pass the environment variables to the command directly (though this can be insecure):
```shell
$ SAFE_AUTH_PASSPHRASE="<passphrase>" SAFE_AUTH_PASSWORD="<password>" safe auth unlock
Sending action request to authd to unlock the Safe...
Safe unlocked successfully
```
Please note, that both the passphrase and password environment variables must be set to use this method. If only one is set, an error will be thrown.

#### Auth reqs

Now that the Authenticator is running and ready to authorise applications, we can try to authorise the CLI application.

In a normal scenario, an Authenticator GUI would be using `authd` as its backend process, e.g. the [Safe Network Application](https://github.com/maidsafe/sn_app) provides such a GUI to review authorisation requests and allow the permissions requested to be granted.

For the purpose of making this guide self-contained with the Safe CLI application, we will now use also the CLI on a second console to review and allow/deny authorisation requests.

Let's first send an authorisation request from the current console by simply invoking the `auth` command with no subcommands:
```shell
$ safe auth
Authorising CLI application...
```

The CLI application is now waiting for an authorisation response from the `authd`.

We can now open a second console which we'll use to query `authd` for pending authorisation requests, and also to allow/deny them (remember the following steps wouldn't be needed if we had any other Authenticator UI running, like the `Safe Network App`).

Once we have a second console, we can start by fetching from `authd` the list of authorisation requests pending for approval/denial:
```shell
$ safe auth reqs
Requesting list of pending authorisation requests from authd...
+--------------------------------+------------------+----------+------------------+-------------------------+
| Pending Authorisation requests |                  |          |                  |                         |
+--------------------------------+------------------+----------+------------------+-------------------------+
| Request Id                     | App Id           | Name     | Vendor           | Permissions requested   |
+--------------------------------+------------------+----------+------------------+-------------------------+
| 584798987                      | net.maidsafe.cli | Safe CLI | MaidSafe.net Ltd | Own container: No       |
|                                |                  |          |                  | Transfer coins: Yes     |
|                                |                  |          |                  | Mutations: Yes          |
|                                |                  |          |                  | Read coin balance: Yes  |
|                                |                  |          |                  | Containers: None        |
+--------------------------------+------------------+----------+------------------+-------------------------+
```

We see there is one authorisation request pending for approval/denial, which is the one requested by the CLI application from the other console.

#### Auth allow/deny

In order to allow any pending authorisation request we use its request ID (e.g. '584798987' from above), the `authd` will then proceed to send a response back to the CLI with the corresponding credentials it can use to connect directly with the Network:
```shell
$ safe auth allow 584798987
Sending request to authd to allow an authorisation request...
Authorisation request was allowed.
```

Note we could have otherwise decided to deny this authorisation request and invoke `$ safe auth deny 584798987` instead, but let's allow it so we can continue with the next steps of this guide.

If we now switch back to our previous console, the one where we sent the authorisation request with `$ safe auth` command from, we will see the Safe CLI receiving the response from `authd`. You should see in that console a message like the following:
```shell
Safe CLI app was successfully authorised
Credentials were stored in ~/.safe/cli/credentials
```

We are now ready to start using the CLI to operate with the network, via its commands and supported operations!.

##### Self authorising the CLI application

It could be the case the Safe CLI is the only Safe application that the user is intended to use to interact with the Safe Network. In such a case authorising the CLI application as explained above (when there is no other UI for the `authd`) using another instance of the CLI in a second console is not that comfortable.

Therefore there is an option which allows the Safe CLI to automatically self authorise when the user unlocks a Safe using the CLI, which is as simple as:
```shell
$ safe auth unlock --self-auth
Passphrase:
Password:
Sending action request to authd to unlock the Safe...
Safe unlocked successfully
Authorising CLI application...
Safe CLI app was successfully authorised
Credentials were stored in ~/.safe/cli/credentials
```

#### Auth update

The Authenticator binary (`sn_authd`/`sn_authd.exe`) can be updated to the latest available version using the CLI:
```shell
$ safe auth update
```
It will check if a newer release is available on [Amazon S3](https://sn-api.s3.eu-west-2.amazonaws.com). After prompting to confirm if you want to take the latest version, it will be downloaded and the sn_authd binary will be updated.

After the sn_authd was updated, you'll need to restart it to start using new version:
```shell
$ safe auth restart
Stopping Safe Authenticator daemon (sn_authd)...
Success, sn_authd (PID: <pid>) stopped!
Starting Safe Authenticator daemon (sn_authd)...
sn_authd started (PID: <new pid>)
Success, sn_authd restarted!
```

### The interactive shell

When the CLI is invoked without any command, it enters into an interactive shell, which allows the user to run commands within a shell:
```shell
$ safe

Welcome to Safe CLI interactive shell!
Type 'help' for a list of supported commands
Pass '--help' flag to any top level command for a complete list of supported subcommands and arguments
Type 'quit' to exit this shell. Enjoy it!

>
```

The interactive shell supports all the same commands and operations that can be performed in the command line. E.g., we can use the `auth status` command to retrieve a status report from the `authd`:
```shell
> auth status
Sending request to authd to obtain a status report...
+------------------------------------------+-------+
| Safe Authenticator status                |       |
+------------------------------------------+-------+
| Authenticator daemon version             | 0.0.3 |
+------------------------------------------+-------+
| Is there a Safe currently unlocked?      | No    |
+------------------------------------------+-------+
| Number of pending authorisation requests | 0     |
+------------------------------------------+-------+
| Number of notifications subscribers      | 0     |
+------------------------------------------+-------+
```

As you can see, the commands operate in an analogous way as when they are invoked outside of the interactive shell. Although there are some operations which are only possible when they are executed from the interactive shell, one nice example is the possibility to subscribe to receive authorisation request notifications, let's see how that works.

In the previous section we've used the `safe auth reqs` command to obtain a list of the authorisation requests which are waiting for approval/denial. We could instead use the interactive shell to subscribe it as an endpoint to receive notifications when this authorisation requests are sent to the `authd`:
```shell
> auth subscribe
Sending request to subscribe...
Subscribed successfully
Keep this shell session open to receive the notifications
```

This is telling us that as long as we keep this session of the interactive shell open, we will be notified of any new authorisation request, such notifications are being sent by the `authd` to our interactive shell session. Thus if we have any other Safe app which is sending an authorisation request to `authd`, e.g. the Safe Browser, a `safe auth` command invoked from another instance of the CLI, etc., we will be notified by the interactive shell:
```shell
>
A new application authorisation request was received:
+------------+------------------+---------+---------+-------------------------+
| Request Id | App Id           | Name    | Vendor  | Permissions requested   |
+------------+------------------+---------+---------+-------------------------+
| 754801191  | net.maidsafe.cli | Unknown | Unknown | Own container: No       |
|            |                  |         |         | Transfer coins: Yes     |
|            |                  |         |         | Mutations: Yes          |
|            |                  |         |         | Read coin balance: Yes  |
|            |                  |         |         | Containers: None        |
+------------+------------------+---------+---------+-------------------------+
You can use "auth allow"/"auth deny" commands to allow/deny the request respectively, e.g.: auth allow 754801191
Press Enter to continue
```

The notification message contains the same information we can obtain with `safe auth reqs` command. We can now do the same as before and allow/deny such a request using its ID, in this case '754801191':
```shell
> auth allow 754801191
Sending request to authd to allow an authorisation request...
Authorisation request was allowed
```

The interactive shell will be expanded to support many more operations, and especially to cover the use cases which are not possible to cover with the non-interactive shell, like the use case we've seen of receiving notifications from `authd`.

It enables the possibility to also have a state in the session, e.g. allowing the user to set a wallet to be used for all operations within that session instead of using the default wallet from the account, ...or several other use cases and features we'll be adding as we move forward in its development.

### SafeKeys

`SafeKey` management allows users to generate sign/encryption key pairs that can be used for different types of operations, like choosing which sign key to use for uploading files (and therefore paying for the storage used), or signing a message posted on some social application when a `SafeKey` is linked from a public profile (e.g. a WebID/SAFE-ID), or even for encrypting messages that are privately sent to another party so it can verify the authenticity of the sender.

Users can record `SafeKey`s in a `Wallet` (see further below for more details about `Wallet`s), having friendly names to refer to them, but they can also be created as throw away `SafeKey`s which are not linked from any `Wallet`, container, or any other type of data on the network.

Note that the key pair is automatically generated by the CLI, although `SafeKey`s don’t hold the secret key on the network but just represent the public key. `SafeKey`s can also be used for safecoin transfers. In this sense, a `SafeKey` can be compared to a Bitcoin address, it has a coin balance associated to it, such balance can be only queried using the secret key, and in order to spend its balance the corresponding secret key needs to be provided in the `transfer` request to the network. The secret key can be provided by the user, or retrieved from a `Wallet`, at the moment of creating the transfer (again, see the [`Wallet` section](#wallet) below for more details).

#### SafeKeys Creation

To generate a `SafeKey`:
```shell
$ safe keys create 
New SafeKey created: "safe://bbkulcbnrmdzhdkrfb6zbbf7fisbdn7ggztdvgcxueyq2iys272koaplks"
Key pair generated:
Public Key = b62c1e4e3544a1f64212fca89046df98d998ea615e84c4348c4b5fd29c07ad52a970539df819e31990c1edf09b882e61
Secret Key = c4cc596d7321a3054d397beff82fe64f49c3896a07a349d31f29574ac9f56965
```


### Files

#### [ Warning: Underlying API to be deprecated ]

The underlying files APIs used in the CLI, and perhaps much of the CLI will be deprecated in order to use [`sn_fs`](https://github.com/maidsafe/sn_fs) at some point. This is a POSIX based filesystem which is much more comprehensive and performant. It's not yet known the impact (if any) this will have on the CLI commands. But if you're interested in a filesystem on Safe, `sn_fs` is most definitely where you should be looking at the moment.

#### Files...

Uploading files and folders onto the network is also possible with the CLI application, and as we'll see here it's extremely simple to not just upload them but also keep them in sync with any modifications made locally to the folders and files.

Files are uploaded on the Network and stored as `Public Blob` files, and the folders and sub-folders hierarchy is flattened out and stored in a container mapping each file's path with the corresponding `Blob` XOR-URL. This map is maintained on the Network in a special container called `FilesContainer`, which is stored as `Public Sequence` data. The data representation in the `FilesContainer` is planned to be implemented with [RDF](https://en.wikipedia.org/wiki/Resource_Description_Framework) and the corresponding `FilesContainer` RFC will be submitted, but at this stage this is being done only using a simple serialised structure.

#### Files Put

The most simple scenario is to upload all files and subfolders found within a local `./to-upload/` directory, recursively, onto a `FilesContainer` on the Network, obtaining the XOR-URL of the newly created container, as well as the XOR-URL of each of the files uploaded:
```shell
$ safe files put ./to-upload/ --recursive
FilesContainer created at: "safe://bbkulcb5hsl2zbsia4af5i7myv2ujbet7di4gx5bstduikwgobru67esqu"
+  ./to-upload/index.html          safe://bbkulcax6ulw7ovqhpsindkybsum4tusmvuc7ovtr2bu5gj6m4ugtu7euh
+  ./to-upload/myfolder/notes.txt  safe://bbkulcan3may5gmqxqonwaoz2cjlkuc4cflrhwitmzy7ur4paof4u57yxz
+  ./to-upload/img.jpeg            safe://bbkulcbtiq3vg4xehqbrjd2gz4kljguqtds5ko5khexya3v3k7scymcphj
```

Note that the `+` sign means the files were all added to the `FilesContainer`, which will make more sense later on when we see how to use the `files sync` command to update and/or delete files.

A single file can also be uploaded using the `files put` command, which will create a `FilesContainer` as well but this time only a single file will be added to the map:
```shell
$ safe files put ./to-upload/myfile.txt
FilesContainer created at: "safe://bbkulca25xhzwo6mcxlji7ocf5tm5hgn2x3mxtg62qzycculur4aixeywm"
+  ./to-upload/myfile.txt  safe://bbkulcbxk23cfnj7gz3r4y7624kpb5spwf4b7jogu2rofhuj5xiqa5huh7
```

##### Base path of files in a FilesContainer

When uploading files onto a `FilesContainer` with the CLI, the base path for the files in the container is set by default to be `/`. All the files at the source are published on the `FilesContainer` with an absolute path with base `/` path.

As an example, if we upload three files, which at source are located at `/to-upload/file1.txt`, `/to-upload/myfolder/file2.txt`, and `/to-upload/myotherfolder/subfolder/file3.txt`, the files will be published on the `FilesContainer` with paths `/file1.txt`, `/myfolder/file2.txt`, and `/myotherfolder/subfolder/file3.txt` respectively.

We can additionally pass a destination path argument to set a base path for each of the paths in the `FilesContainer`, e.g. if we provide `/mychosenroot/` destination path argument to the `files put` command when uploading the above files, they will be published on the `FilesContainer` with paths `/mychosenroot/file1.txt`, `/mychosenroot/myfolder/file2.txt`, and `/mychosenroot/myotherfolder/subfolder/file3.txt` respectively. This can be verified by querying the `FilesContainer` content with the `safe cat` command, please see further below for details of how this command works.

#### Files Sync

Once a set of files, folders and subfolders, have been uploaded to the Network onto a `FilesContainer` using the `files put` command, local changes made to those files and folders can be easily synced up using the `files sync` command. This command takes care of finding the differences/changes on the local files and folders, creating new `Public Blob` files as necessary, and updating the `FilesContainer` by publishing a new version of it at the same location on the Network.

The `files sync` command follows a very similar logic to the well known `rsync` command, supporting a subset of its functionality. This subset will gradually be expanded with more supported features. Users knowing how to use `rsync` can easily start using the Safe CLI and the Safe Network for uploading files and folders, making it also easy to integrate existing automated systems which are currently making use of `rsync`.

As an example, let's suppose we upload all files and subfolders found within the `./to-upload/` local directory, recursively, using `files put` command:
```shell
$ safe files put ./to-upload/ --recursive
FilesContainer created at: "safe://hnyynyi6tgumo67yoauewe3ee3ojh37sbyr7rnh3nd6kkqhbo9decpjk64bnc"
+  ./to-upload/another.md              safe://hbhyrydt5b95dmumcm8yig4u1keuuh8hgsr5yx39xn4mqikp91sbdhbpwp
+  ./to-upload/subfolder/subexists.md  safe://hbhyryn9uodh1ju5uzyti3gmmtwburrssd89rcwcy3rzofdpypwomrzzte
+  ./to-upload/subfolder/note.md       safe://hbhyryncjzga5uqp3ogeadqctigyaurpju8yauqptzgh5uyctogh3dkcbt
+  ./to-upload/test.md                 safe://hbhyrydpan7d94mwp1bun3mxfnrfrui131an7ihu11wsn8dkr8odab9qwn
```

All the content of the `./to-upload/` local directory is now stored and published on the Safe Network. Now, let's say we make the following changes to our local files within the `./to-upload/` folder:
- We edit `./to-upload/another.md` and change its content
- We create a new file at `./to-upload/new.md`
- And we remove the file `./to-upload/test.md`

We can now sync up all the changes we just made, recursively, with the `FilesContainer` we previously created:
```shell
$ safe files sync ./to-upload/ safe://hnyynyi6tgumo67yoauewe3ee3ojh37sbyr7rnh3nd6kkqhbo9decpjk64bnc --recursive --delete
FilesContainer synced up (version 1): "safe://hnyynyi6tgumo67yoauewe3ee3ojh37sbyr7rnh3nd6kkqhbo9decpjk64bnc?v=1"
*  ./to-upload/another.md  safe://hbhyrynyr3osimhxa3mfqok7tto6cf3hhjy4sp3wdri6ee46x8xg68r9mj
+  ./to-upload/new.md      safe://hbhyrydky3ga3xgkneiy1y5o6513rq6wdipqthkhd3ujqci9qmy8weihom
-  /test.md                safe://hbhyrydpan7d94mwp1bun3mxfnrfrui131an7ihu11wsn8dkr8odab9qwn
```

The `*`, `+` and `-` signs mean that the files were updated, added, and removed respectively.

Also, please note we provided the optional `--delete` flag to the command above which forces the deletion of the files found at the targeted `FilesContainer` that are not found in the source location, like the case of `./to-upload/test.md` file in our example above. If we didn't provide such flag, only the modification and creation of files would have been updated on the `FilesContainer`, like the case of `./to-upload/another.md` and `./to-upload/new` files in our example above. Note that `--delete` is only allowed if the `--recursive` flag is also provided.

The `files sync` command also supports to be passed a destination path as the `files put` command, but in this case the destination path needs to be provided as part of the target XOR-URL. E.g., we can sync a `FilesContainer` using the local path and provide a specific destination path `new-files` in the target XOR-URL:
```shell
$ safe files sync ./other-folder/ safe://hnyynyi6tgumo67yoauewe3ee3ojh37sbyr7rnh3nd6kkqhbo9decpjk64bnc/new-files
FilesContainer synced up (version 2): "safe://hnyynyi6tgumo67yoauewe3ee3ojh37sbyr7rnh3nd6kkqhbo9decpjk64bnc?v=2"
+  ./other-folder/file1.txt  safe://hbhydyn6b5x9nqxt5escpuzy3axrcqb9dgs7p74izmpfkmmquwrdgjig4k
```

The `./other-folder/file1.txt` file will be uploaded and published in the `FilesContainer` with path `/new-files/file1.txt`.

One more thing to note about `files sync` command is the use of the `--update-nrs` flag. When syncing content using an NRS-URL (see [NRS section](#nrs-name-resolution-system) below for more information about NRS names and commands), if you want to update the NRS name to the new version generated after syncing the target `FilesContainer`, then it can be specified using the `--update-nrs` flag:
```shell
$ safe files sync ./to-upload/ safe://mywebsite --update-nrs
FilesContainer synced up (version 1): "safe://mywebsite"
*  ./to-upload/another.md  safe://hbhyrynyr3osimhxa3mfqok7tto6cf3hhjy4sp3wdri6ee46x8xg68r9mj
+  ./to-upload/new.md      safe://hbhyrydky3ga3xgkneiy1y5o6513rq6wdipqthkhd3ujqci9qmy8weihom
```

#### Files Add

It could be desirable in some scenarios to simply add a file to a `FilesContainer` rather than having the CLI to sync up a complete local folder, so the `files add` command could be used in such cases.

We can add a single file from a local path, let's say `./some-other-folder/file.txt`, to our existing `FilesContainer` on the Safe Network with the following command:
```shell
$ safe files add ./some-other-folder/file.txt safe://hnyynyi6tgumo67yoauewe3ee3ojh37sbyr7rnh3nd6kkqhbo9decpjk64bnc/files-added/just-a-file.txt
FilesContainer updated (version 3): "safe://hnyynyi6tgumo67yoauewe3ee3ojh37sbyr7rnh3nd6kkqhbo9decpjk64bnc?v=3"
+  ./some-other-folder/file.txt  safe://hbhydynx64dxu5594yunsu41dykxt3nu1be81cy9igqzz3qtqrq1w3y6d9
```

If we have previously uploaded a file to the network, we can also add it to any existing `FilesContainer` by providing its XOR-URL as the `<location>` argument to the `files add` command. Let's add a file (the same file we uploaded in the previous command) to our `FilesContainer` again, but choosing a new destination filename, e.g. `/files-added/same-file.txt`:
```shell
$ safe files add safe://hbhydynx64dxu5594yunsu41dykxt3nu1be81cy9igqzz3qtqrq1w3y6d9 safe://hnyynyi6tgumo67yoauewe3ee3ojh37sbyr7rnh3nd6kkqhbo9decpjk64bnc/files-added/same-file.txt
FilesContainer updated (version 4): "safe://hnyynyi6tgumo67yoauewe3ee3ojh37sbyr7rnh3nd6kkqhbo9decpjk64bnc?v=4"
+  /files-added/same-file.txt  safe://hbhydynx64dxu5594yunsu41dykxt3nu1be81cy9igqzz3qtqrq1w3y6d9
```

#### Files Ls

We can list the files from a `FilesContainer` using the `files ls` command:
```shell
$ safe files ls safe://hnyynyi6tgumo67yoauewe3ee3ojh37sbyr7rnh3nd6kkqhbo9decpjk64bnc
Files of FilesContainer (version 4) at "safe://hnyynyi6tgumo67yoauewe3ee3ojh37sbyr7rnh3nd6kkqhbo9decpjk64bnc":
Total: 6
SIZE  CREATED               MODIFIED              NAME
11    2020-01-28T20:26:05Z  2020-01-28T20:29:04Z  another.md
38    2020-01-28T20:35:43Z  2020-01-28T20:35:43Z  files-added/
30    2020-01-28T20:31:01Z  2020-01-28T20:31:01Z  new-files/
10    2020-01-28T20:29:04Z  2020-01-28T20:29:04Z  new.md
23    2020-01-28T20:26:05Z  2020-01-28T20:26:05Z  subfolder/
```

Note the size displayed for a subfolder is its total size taking into account all files contained within it.

If we provide a path to a subfolder of the `FilesContainer`, this command will resolve the path and list only those files which paths are a child of the provided path:
```shell
$ safe files ls safe://hnyynyi6tgumo67yoauewe3ee3ojh37sbyr7rnh3nd6kkqhbo9decpjk64bnc/subfolder
Files of FilesContainer (version 4) at "safe://hnyynyi6tgumo67yoauewe3ee3ojh37sbyr7rnh3nd6kkqhbo9decpjk64bnc/subfolder":
Total: 1
SIZE  CREATED               MODIFIED              NAME
23    2020-01-28T20:26:05Z  2020-01-28T20:26:05Z  subexists.md
8     2020-01-28T20:26:05Z  2020-01-28T20:26:05Z  note.md
```

#### Files Get

The `files get` command copies file(s) from the network to the local filesystem.

This command works similarly to Unix `cp` or `scp` or the windows `copy` command.  It accepts two arguments:

```shell
<source>  The target FilesContainer to retrieve from, optionally including the path to the directory or file within
<dest>    The local destination path for the retrieved files and folders (default is '.')
```

note: Wildcards (eg, *.txt) and set/range expansion (eg photo{1-3}.jpg, photo{1,3,5}.jpg ) in
the source URL path are not supported at this time, but are planned for a future release.


It also accepts some unique flags/options:

```shell
-e, --exists <exists>         How to handle pre-existing files [default: ask]  [possible values: ask, preserve, overwrite]
-i, --progress <progress>     How to display progress [default: bars]  [possible values: bars, text, none]
```

##### Example: retrieving contents of a file container to local working directory
```shell
$ safe files get safe://hnyynywwu865s4zgxj5z9gdjynpz9z93n8ru68931odfio7ogkjco7er7abnc
[00:00:00] [########################################] 45B/45B (329B/s, 0s) Transfer
Done. Retrieved 5 files to .
```

##### Example: retrieving subfolder in a file container to an existing local directory.

```shell
$ safe files get safe://hnyynywwu865s4zgxj5z9gdjynpz9z93n8ru68931odfio7ogkjco7er7abnc/testdata/subfolder existing_dir
[00:00:00] [########################################] 27B/27B (425B/s, 0s) Transfer
Done. Retrieved 2 files to existing_dir
```

We see that `subfolder` has been placed inside `existing_dir`.

```shell
$ tree existing_dir
existing_dir
└── subfolder
    ├── sub2.md
    └── subexists.md
```

##### Example: retrieving subfolder in a file container to a non-existent local directory (rename)

```shell
$ safe files get safe://hnyynywwu865s4zgxj5z9gdjynpz9z93n8ru68931odfio7ogkjco7er7abnc/testdata/subfolder nonexistent_dir
[00:00:00] [########################################] 27B/27B (425B/s, 0s) Transfer
Done. Retrieved 2 files to nonexistent_dir
```

We see that `subfolder` has been renamed to `nonexistent_dir`.

```shell
$ tree nonexistent_dir
nonexistent_dir
├── sub2.md
└── subexists.md
```

##### Example: Retrieving individual file to an existing directory

```shell
$ safe files get safe://hnyynywwu865s4zgxj5z9gdjynpz9z93n8ru68931odfio7ogkjco7er7abnc/testdata/subfolder/sub2.md existing_dir/
[00:00:00] [########################################] 4B/4B (378B/s, 0s) Transfer
Done. Retrieved 1 files to existing_dir/
```

We see that the file is now inside `existing_dir`.

```shell
$ tree existing_dir
existing_dir
└── sub2.md
```

##### Example: Retrieving individual file to a new filename

```shell
$ safe files get safe://hnyynywwu865s4zgxj5z9gdjynpz9z93n8ru68931odfio7ogkjco7er7abnc/testdata/subfolder/sub2.md existing_dir/new_filename
[00:00:00] [########################################] 4B/4B (374B/s, 0s) Transfer
Done. Retrieved 1 files to existing_dir/new_filename
```

We see that `new_filename` is now inside `existing_dir`.

```shell
$ tree existing_dir
existing_dir
└── new_filename
```

##### A performance note about very large FileContainers

Subfolder or single-file downloads from a FileContainer with thousands of files
may be slower than expected.

This is because the entire FileContainer is fetched and locally filtered to
obtain the XorUrl for each file that matches the source URL path.

Future releases may operate differently.


#### Files Tree

The `files tree` command displays a visual representation of an entire directory tree.

```shell
$ safe files tree safe://hnyynyiodw4extpc7xh3dncfgsg4sjzsygru9k8omo988brz688oxkxhxgbnc
safe://hnyynyiodw4extpc7xh3dncfgsg4sjzsygru9k8omo988brz688oxkxhxgbnc
└── testdata
    ├── another.md
    ├── noextension
    ├── subfolder
    │   ├── sub2.md
    │   └── subexists.md
    └── test.md

2 directories, 5 files
```

If we provide a path to a subfolder of the `FilesContainer`, this command will resolve the path and list only those files which paths are a child of the provided path:

```shell
$ safe files tree safe://hnyynyiodw4extpc7xh3dncfgsg4sjzsygru9k8omo988brz688oxkxhxgbnc/testdata/subfolder
safe://hnyynyiodw4extpc7xh3dncfgsg4sjzsygru9k8omo988brz688oxkxhxgbnc/testdata/subfolder
├── sub2.md
└── subexists.md

0 directories, 2 files
```

File details can be displayed with the `--details` flag:

```shell
$ safe files tree --details safe://hnyynyiodw4extpc7xh3dncfgsg4sjzsygru9k8omo988brz688oxkxhxgbnc/testdata
SIZE  CREATED               MODIFIED              NAME
                                                  safe://hnyynyiodw4extpc7xh3dncfgsg4sjzsygru9k8omo988brz688oxkxhxgbnc/testdata
6     2020-03-06T18:31:55Z  2020-03-06T18:31:55Z  ├── another.md
0     2020-03-06T18:31:55Z  2020-03-06T18:31:55Z  ├── noextension
                                                  ├── subfolder
4     2020-03-06T18:31:55Z  2020-03-06T18:31:55Z  │   ├── sub2.md
23    2020-03-06T18:31:55Z  2020-03-06T18:31:55Z  │   └── subexists.md
12    2020-03-06T18:31:55Z  2020-03-06T18:31:55Z  └── test.md

1 directory, 5 files
```

#### Files Rm

Removing files from a `FilesContainer` which is in sync with a folder in the local file system can be done by simply removing them locally followed by a call to `files sync` command. If we otherwise are not in such a scenario and would like to remove files directly from a `FilesContainer` we can achieve it with the `file rm` command.

As an example, we can remove single file to our existing `FilesContainer` on the Safe Network with the following command:
```shell
$ safe files rm safe://hnyynyi6tgumo67yoauewe3ee3ojh37sbyr7rnh3nd6kkqhbo9decpjk64bnc/another.md
FilesContainer updated (version 5): "safe://hnyynyi6tgumo67yoauewe3ee3ojh37sbyr7rnh3nd6kkqhbo9decpjk64bnc?v=5"
-  /another.md  safe://hbhyrynyr3osimhxa3mfqok7tto6cf3hhjy4sp3wdri6ee46x8xg68r9mj
```

Removing an entire subfolder from a `FilesContainer` rather than a single file is also possible, we just need to pass the `--recursive` flag and the path to the subfolder we would like to remove:
```shell
$ safe files rm safe://hnyynyi6tgumo67yoauewe3ee3ojh37sbyr7rnh3nd6kkqhbo9decpjk64bnc/subfolder --recursive
FilesContainer updated (version 6): "safe://hnyynyi6tgumo67yoauewe3ee3ojh37sbyr7rnh3nd6kkqhbo9decpjk64bnc?v=6"
-  /subfolder/subexists.md  safe://hbhyryn9uodh1ju5uzyti3gmmtwburrssd89rcwcy3rzofdpypwomrzzte
-  /subfolder/note.md       safe://hbhyryncjzga5uqp3ogeadqctigyaurpju8yauqptzgh5uyctogh3dkcbt
```

### Xorurl

As we've seen, when uploading files to the network, each file is uploaded as an `Blob` using the [self-encryption algorithm](https://github.com/maidsafe/self_encryption) in the client, splitting the files into encrypted chunks, and the resulting file's XOR-URL is linked from a `FilesContainer`.

The file's XOR-URL is deterministic based on its content, i.e. the location where each of its chunks are stored is determined based on the file's content, and performed at the client before uploading the chunks to the network. Therefore the XOR-URL is always the same if the content of a file doesn't change. All this means is we can know what the file's XOR-URL will be without uploading it to the network.

Obtaining local files' XOR-URLs without uploading them to the network can be done in two different ways. We can use the `--dry-run` flag in any of the files commands, e.g.:
```shell
$ safe files put ./to-upload/ --recursive --dry-run
NOTE the operation is being performed in dry-run mode, therefore no changes are committed to the network.
FilesContainer not created since running in dry-run mode
+  ./to-upload/another.md              safe://hoxm5aps8my8he8cpgdqh8k5wuox5p7kzed6bsbajayc3gc8pgp36s
+  ./to-upload/subfolder/subexists.md  safe://hoqc6etdwbx6s86u3bkxenos3rf7dtr51eqdt17smxsw7aejot81dc
+  ./to-upload/test.md                 safe://hoxibhqth9awkjgi35sz73u35wyyscuht65m3ztrznb6thd5z8hepx
```

There is also a handy `safe xorurl` command which allows us to provide a local path and obtain the XOR-URLs of the files found in such path, without uploading them to the network:
```shell
$ safe xorurl ./to-upload/ --recursive
3 file/s processed:
+  ./to-upload/another.md              safe://hoxm5aps8my8he8cpgdqh8k5wuox5p7kzed6bsbajayc3gc8pgp36s
+  ./to-upload/subfolder/subexists.md  safe://hoqc6etdwbx6s86u3bkxenos3rf7dtr51eqdt17smxsw7aejot81dc
+  ./to-upload/test.md                 safe://hoxibhqth9awkjgi35sz73u35wyyscuht65m3ztrznb6thd5z8hepx
```

#### Xorurl decode

XOR-URLs encode not only information about the location of the content, but also about the content type, native data type the data is being held on, etc.

In some particular cases it may be useful for the user to be able to decode this type of information from a given XOR-URL:
```shell
$ safe xorurl decode safe://hnyynyzonskbrgd57kt8c1pnb14qg8oh8wjo7xiku4mh4tc67wjax3c54sbnc
Information decoded from XOR-URL: safe://hnyynyzonskbrgd57kt8c1pnb14qg8oh8wjo7xiku4mh4tc67wjax3c54sbnc
Xorname: e02b282430f7d544ec93441969c63c387a261d7d553d2f9a8b3dda270fcb37ab
Type tag: 1100
Native data type: PublicSequence
Path: none
Sub names: []
Content version: latest
```

### Cat

The `cat` command is probably the most straight forward command, it allows users to fetch data from the Network using a URL, and render it according to the type of data being fetched:
```shell
$ safe cat safe://<NRS-URL or XOR-URL>
```

If the URL targets a published `FilesContainer`, the `cat` command will fetch its content, and render it showing the list of files contained (linked) in it, along with the corresponding XOR-URLs for each of the linked files.

Let's see this in action, if we upload some folder using the `files put` command, e.g.:
```shell
$ safe files put ./to-upload/ --recursive
FilesContainer created at: "safe://hnyynyixxj9uewuhh64rgg9zsdhaynwhc88mpyfpor5carg8xx6qs6jknnbnc"
+  ./to-upload/another.md              safe://hbhyrynyr3osimhxa3mfqok7tto6cf3hhjy4sp3wdri6ee46x8xg68r9mj
+  ./to-upload/subfolder/subexists.md  safe://hbhyryn9uodh1ju5uzyti3gmmtwburrssd89rcwcy3rzofdpypwomrzzte
+  ./to-upload/test.md                 safe://hbhyrydpan7d94mwp1bun3mxfnrfrui131an7ihu11wsn8dkr8odab9qwn
```

We can then use `safe cat` command with the XOR-URL of the `FilesContainer` just created to render the list of files linked from it:
```shell
$ safe cat safe://hnyynyixxj9uewuhh64rgg9zsdhaynwhc88mpyfpor5carg8xx6qs6jknnbnc
Files of FilesContainer (version 0) at "safe://hnyynyixxj9uewuhh64rgg9zsdhaynwhc88mpyfpor5carg8xx6qs6jknnbnc":
+-------------------------+------+----------------------+----------------------+-------------------------------------------------------------------+
| Name                    | Size | Created              | Modified             | Link                                                              |
+-------------------------+------+----------------------+----------------------+-------------------------------------------------------------------+
| /another.md             | 11   | 2020-01-28T20:51:05Z | 2020-01-28T20:51:05Z | safe://hbhyrynyr3osimhxa3mfqok7tto6cf3hhjy4sp3wdri6ee46x8xg68r9mj |
+-------------------------+------+----------------------+----------------------+-------------------------------------------------------------------+
| /test.md                | 12   | 2020-01-28T20:51:05Z | 2020-01-28T20:51:05Z | safe://hbhyrydpan7d94mwp1bun3mxfnrfrui131an7ihu11wsn8dkr8odab9qwn |
+-------------------------+------+----------------------+----------------------+-------------------------------------------------------------------+
| /subfolder/subexists.md | 23   | 2020-01-28T20:51:05Z | 2020-01-28T20:51:05Z | safe://hbhyryn9uodh1ju5uzyti3gmmtwburrssd89rcwcy3rzofdpypwomrzzte |
+-------------------------+------+----------------------+----------------------+-------------------------------------------------------------------+
```

We could also take any of the XOR-URLs of the individual files and have the `cat` command fetch the content of the file and show it in the output, e.g. let's use the XOR-URL of the `/test.md` file to fetch its content:
```shell
$ safe cat safe://hbhyrydpan7d94mwp1bun3mxfnrfrui131an7ihu11wsn8dkr8odab9qwn
hello tests!
```

Alternatively, we could use the XOR-URL of the `FilesContainer` and provide the path of the file we are trying to fetch, in this case the `cat` command will resolve the path and follow the corresponding link to read the file's content directly for us. E.g. we can also read the content of the `/test.md` file with the following command:
```shell
$ safe cat safe://hnyynyixxj9uewuhh64rgg9zsdhaynwhc88mpyfpor5carg8xx6qs6jknnbnc/test.md
hello tests!
```

A `Wallet` can be also fetched with `cat` to inspect its content, the list of spendable balances it holds will be listed, and we can see which of them is currently the default to be used in a transfer operation:
```shell
$ safe cat safe://hnyybyqbp8d4u79f9sqhcxtdczgb76iif74cdsjif1wegik9t38diuk1yny9e
Spendable balances of Wallet at "safe://hnyybyqbp8d4u79f9sqhcxtdczgb76iif74cdsjif1wegik9t38diuk1yny9e":
+---------+-------------------------+-------------------------------------------------------------------+
| Default | Friendly Name           | SafeKey URL                                                       |
+---------+-------------------------+-------------------------------------------------------------------+
| *       | my-default-balance      | safe://hbyyyybffgc3smq1ynjewsbtqkm5h9rq367n6krzd9rz65p8684x9wy81m |
+---------+-------------------------+-------------------------------------------------------------------+
|         | first-spendable-balance | safe://hbyyyybqk69tpm67ecnzjg66tcrja3ugq81oh6gfaffwaty614rmttmyeu |
+---------+-------------------------+-------------------------------------------------------------------+
```

As seen above, the `safe cat` command can be used to fetch any type of content from the Safe Network. At this point it only supports files (`Blob`), `FilesContainer`s, `Wallet`s, and `NRS-Container`s (see further below about NRS Containers and commands), but it will be expanded as more types are supported by the CLI and its API.

#### Retrieving binary files with --hexdump

By default, binary files are treated just like a plaintext file and will typically display unreadable garbage on the screen unless the output is redirected to a file, eg:

```shell
$ safe cat safe://hbwybynbbwotm5qykdfxuu4r4doogaywf8jupxats5zg39xjjtd8xmtpky > /tmp/favicon.ico
```

However, the flag --hexdump is available which provides a more human-friendly hexadecimal dump, similar to that of the standard *xxd* Unix tool.  Here's an example.

```shell
$ safe cat --hexdump safe://hbwybynbbwotm5qykdfxuu4r4doogaywf8jupxats5zg39xjjtd8xmtpky | head
Length: 1406 (0x57e) bytes
0000:   00 00 01 00  01 00 10 10  00 00 01 00  08 00 68 05   ..............h.
0010:   00 00 16 00  00 00 28 00  00 00 10 00  00 00 20 00   ......(....... .
0020:   00 00 01 00  08 00 00 00  00 00 00 01  00 00 00 00   ................
0030:   00 00 00 00  00 00 00 01  00 00 00 00  00 00 f4 cc   ................
0040:   a8 00 cb 7b  45 00 fb f2  e5 00 ab 62  46 00 ab 60   ...{E......bF..`
0050:   46 00 c0 a6  8e 00 f2 d9  c1 00 f5 e8  df 00 e0 9a   F...............
0060:   5e 00 ea c0  9e 00 e8 ae  77 00 be 85  5d 00 bb 61   ^.......w...]..a
0070:   35 00 fa ed  d7 00 ff fc  f7 00 ce 88  4c 00 b0 56   5...........L..V
0080:   34 00 fe fa  f6 00 bf 87  5b 00 b1 6b  50 00 dd 82   4.......[..kP...
```

#### Retrieving older versions of content

As we've seen above, we can use `cat` command to retrieve the latest/current version of any type of content from the Network using their URL. But every change made to content that is uploaded to the Network as `Public` data is perpetual, and therefore a new version is generated when performing any amendments to it, keeping older versions also available forever.

We can use the `cat` command to also retrieve any version of content that was uploaded by appending a query param to the URL. E.g. given the XOR-URL of the `FilesContainer` we created in previous sections (`safe://hnyynyi6tgumo67yoauewe3ee3ojh37sbyr7rnh3nd6kkqhbo9decpjk64bnc`), which reached version 2 after a couple of amendments we made with `files sync` command, we can retrieve the very first version (version 0) by using `v=<version>` query param:
```shell
$ safe cat "safe://hnyynyi6tgumo67yoauewe3ee3ojh37sbyr7rnh3nd6kkqhbo9decpjk64bnc?v=0"
Files of FilesContainer (version 0) at "safe://hnyynyi6tgumo67yoauewe3ee3ojh37sbyr7rnh3nd6kkqhbo9decpjk64bnc?v=0":
+-------------------------+------+----------------------+----------------------+-------------------------------------------------------------------+
| Name                    | Size | Created              | Modified             | Link                                                              |
+-------------------------+------+----------------------+----------------------+-------------------------------------------------------------------+
| /another.md             | 6    | 2019-07-24T13:22:49Z | 2019-07-24T13:22:49Z | safe://hoxm5aps8my8he8cpgdqh8k5wuox5p7kzed6bsbajayc3gc8pgp36s |
+-------------------------+------+----------------------+----------------------+-------------------------------------------------------------------+
| /subfolder/subexists.md | 7    | 2019-07-24T13:22:49Z | 2019-07-24T13:22:49Z | safe://hoqc6etdwbx6s86u3bkxenos3rf7dtr51eqdt17smxsw7aejot81dc |
+-------------------------+------+----------------------+----------------------+-------------------------------------------------------------------+
| /test.md                | 12   | 2019-07-24T13:22:49Z | 2019-07-24T13:22:49Z | safe://hoxibhqth9awkjgi35sz73u35wyyscuht65m3ztrznb6thd5z8hepx |
+-------------------------+------+----------------------+----------------------+-------------------------------------------------------------------+
```

### NRS (Name Resolution System)

As we've seen in all the above sections, every piece of data on the Safe Network has a unique location. Such location is determined by the XoR name given to it in the Network's XoR address space, as well as some other information which depends on the native date type, like in the case of `MutableData` data type which also has a type tag associated to it apart from its XoR address.

So far all commands were using the XOR-URLs to either inform of the new data created/stored on the Network, as well as for retrieving data from the Network.

While XOR-URLs are simply a way to encode Safe Network data unique location into a URL, there are some incentives for having more human-friendly URLs that can be easily remembered and recognisable when trying to share them with other people, or use them with tools and applications like the Safe CLI or the Safe Browser.

This is why the Safe Network also supports having such human-friendly URLs through what it's called the `Name Resolution System (NRS)`. The NRS allows users to create friendly names that are resolvable to a unique location on the Network. These friendly names can be used in the form of a URL (NRS-URL) to share with other people the location of websites, web applications, files and folders, safecoin wallets for receiving transfers, Safe IDs, etc.

In this section we will explore the CLI commands which allow users to generate, administer, and use the NRS and its NRS-URLs for publishing and retrieving data to/from the Safe Network.

#### NRS Create

Creating a friendly name on the Network can be achieved with the `nrs create` subcommand. This subcommand generates an NRS Container automatically linking it to any data we decide to link the friendly name to. An NRS Container is stored on the Network as a `Public Sequence` data, and it contains an NRS Map using RDF for its data representation (since this is still under development, pseudo-RDF data is now being used temporarily). This Map has a list of subnames and where each of them are being linked to, e.g. `mysubname` can be created as a subname of `mywebsite` NRS name by having `mysubname` linked to a particular `FilesContainer` XOR-URL so that it can be fetched with `safe://mysubname.mywebsite`.

Let's imagine we have uploaded the files and folders of a website we want to publish on the Safe Network with `files put` command:
```shell
$ safe files put ./website-to-publish/ --recursive
FilesContainer created at: "safe://hnyynyie8kccparz3pcxj9uisdc4gyzcpem9dfhehhjd6hpzwf8se5w1zobnc"
+  ./website-to-publish/index.html              safe://hbyyyydhp7y3mb6zcj4herpqm53ywnbycstamb54yhniud1cij7frjfe8c
+  ./website-to-publish/image.jpg               safe://hbyyyynkt8ak5mxmbqkdt81hqceota8fu83e49gi3weszddujfc8fxcugp
+  ./website-to-publish/contact/form.html       safe://hbyyyyd1sw4dd57k1xeeijukansatia6mthaz1h6htnb8pjoh9naskoaks
```

As we know that website is now publicly available on the Safe Network for anyone who wants to visit using its XOR-URL "safe://hnyynyie8kccparz3pcxj9uisdc4gyzcpem9dfhehhjd6hpzwf8se5w1zobnc" with either `$ safe cat` command, or a Safe Browser. But let's now create a NRS name for it and obtain its human-friendly NRS-URL:
```shell
$ safe nrs create mywebsite --link "safe://hnyynyie8kccparz3pcxj9uisdc4gyzcpem9dfhehhjd6hpzwf8se5w1zobnc?v=0"
New NRS Map for "safe://mywebsite" created at: "safe://hnyydyz7utb6npt9kg3aksgorfwmkphet8u8z3or4nsu8n3bj8yiep4a91bqh"
+  mywebsite  safe://hnyynyie8kccparz3pcxj9uisdc4gyzcpem9dfhehhjd6hpzwf8se5w1zobnc?v=0
```

Note that we provided a versioned URL to the `--link` argument in the command above, i.e. a URL which targets a specific version of the content with `?v=<version number>`. Any type of content which can have different versions (like the case of a `FilesContainer` in our example) can be mapped/linked from an NRS name/subname only if a specific version is provided in the link URL. If you are using a bash based system and want to provide a version (or any other command containing a question mark), the URL must be wrapped in double quotes or bash will interpret the link as a file path and throw an error, e.g. use `"safe://hnyynyie8kccparz3pcxj9uisdc4gyzcpem9dfhehhjd6hpzwf8se5w1zobnc?v=0"`, not `safe://hnyynyie8kccparz3pcxj9uisdc4gyzcpem9dfhehhjd6hpzwf8se5w1zobncv=0`.

We can now share the NRS-URL `safe://mywebsite` to anyone who wants to visit our website. Using this NRS-URL we can now fetch the same content we would do when using the `FilesContainer` XOR-URL we linked to it, thus we can fetch it using the following command:
```shell
$ safe cat safe://mywebsite
Files of FilesContainer (version 0) at "safe://mywebsite":
+-------------------------+------+----------------------+----------------------+-------------------------------------------------------------------+
| Name                    | Size | Created              | Modified             | Link                                                              |
+-------------------------+------+----------------------+----------------------+-------------------------------------------------------------------+
| /index.html             | 146  | 2019-07-24T14:31:42Z | 2019-07-24T14:31:42Z | safe://hbyyyydhp7y3mb6zcj4herpqm53ywnbycstamb54yhniud1cij7frjfe8c |
+-------------------------+------+----------------------+----------------------+-------------------------------------------------------------------+
| /image.jpg              | 391  | 2019-07-24T14:31:42Z | 2019-07-24T14:31:42Z | safe://hbyyyynkt8ak5mxmbqkdt81hqceota8fu83e49gi3weszddujfc8fxcugp |
+-------------------------+------+----------------------+----------------------+-------------------------------------------------------------------+
| /contact/form.html      | 23   | 2019-07-24T14:31:42Z | 2019-07-24T14:31:42Z | safe://hbyyyyd1sw4dd57k1xeeijukansatia6mthaz1h6htnb8pjoh9naskoaks |
+-------------------------+------+----------------------+----------------------+-------------------------------------------------------------------+
```

In this example the `cat` simply prints out the content of the top level folder (`FilesContainer`) as we've learned from previous sections of this guide, but any other tool or application would be treating this in different ways, e.g. the Safe Browser would be automatically fetching the `index.html` file from it and rendering the website to the user.

We can obviously fetch the content of any of the files published at this NRS-URL using the corresponding path:
```shell
$ safe cat safe://mywebsite/contact/form.html
<!DOCTYPE html>
<html>
<body>
<h2>Contact Form</h2>
<form>
  ...
</form>
</body>
</html>
```

##### Sub Names

Much like the old internet, the NRS system provides increased flexibility for those wanting to have a variety of resources available under one public name, via using `Sub Names`. This is done by creating a Public name and using a `.` (dot) character to separate it into various, individually controllable parts.

For example, you may wish to have `safe://mywebsite` to be about you in general, whereas `safe://blog.mywebsite` point to a different site which is your blog.

To create a public name with subnames, you need only to pass the full string with `.` separators, just like any traditional URL, to the CLI:
```shell
$ safe nrs create blog.mywebsite --link "safe://hnyynyie8kccparz3pcxj9uisdc4gyzcpem9dfhehhjd6hpzwf8se5w1zobnc?v=0"
New NRS Map for "safe://blog.mywebsite" created at: "safe://hnyydyz7utb6npt9kg3aksgorfwmkphet8u8z3or4nsu8n3bj8yiep4a91bqh"
+  blog.mywebsite  safe://hnyynyie8kccparz3pcxj9uisdc4gyzcpem9dfhehhjd6hpzwf8se5w1zobnc?v=0
```

As the NRS CLI advances, you'll be able to individually add to both `blog.mywebsite`, or indeed just `mywebsite`, as well as change what the `default` resource to retrieve is for both.

#### NRS Add

Once a public name has been created with `nrs create` command, more sub names can be added to it using the `nrs add` command. This command expects the same arguments as `nrs create` command but it only requires and assumes that the public name already exists.

Let's add `profile` sub name to the `mywebsite` NRS name we created before:
```shell
$ safe nrs add profile.mywebsite --link "safe://hnyynyipybem7ihnzqya3w31seezj4i6u8ckg9d7s39exz37z3nxue3cnkbnc?v=0"
NRS Map updated (version 1): "safe://hnyydyz7utb6npt9kg3aksgorfwmkphet8u8z3or4nsu8n3bj8yiep4a91bqh"
+  profile.mywebsite  safe://hnyynyz8m4pkok41qrn9gkrwz35fu8zxfkwrc9xrt595wjtodacx9n8u3wbnc
```

The safe nrs add command can also be used to update subnames after they have been added to a public name.
For example, if we have made changes to files mapped to the `profile.mywebsite` NRS subname we created before, we can use `nrs add` to update its link:
```shell
$ safe nrs add profile.mywebsite --link safe://hnyynyw9ru4afkbfee5m4ca4jbho4f5bj6ynep5k1pioyge6dihfqyjfrnbnc?v=0
NRS Map updated (version 2): "safe://profile.hnyydyz7utb6npt9kg3aksgorfwmkphet8u8z3or4nsu8n3bj8yiep4a91bqh"
+  profile.mywebsite  safe://hnyynyw9ru4afkbfee5m4ca4jbho4f5bj6ynep5k1pioyge6dihfqyjfrnbnc?v=0
```

#### NRS Remove

Removing sub names from an NRS Map Container is very simple and straightforward, since the only information required to do so is just the NRS-URL. The `nrs remove` command will remove only the sub name specified in the provided NRS-URL without touching any of the other existing sub names, e.g. if the `safe://sub-b.sub-a.mypubname` NRS-URL is provided then only `sub-b` sub name will be removed from `mypubname` NRS Map Container (by creating a new version of it, remember this is all part of the perpetual web).

Let's remove the `profile` sub name from the `mywebsite` NRS name we added before:
```shell
$ safe nrs remove profile.mywebsite
NRS Map updated (version 3): "safe://hnyydyz7utb6npt9kg3aksgorfwmkphet8u8z3or4nsu8n3bj8yiep4a91bqh"
-  profile.mywebsite  safe://hnyynyw9ru4afkbfee5m4ca4jbho4f5bj6ynep5k1pioyge6dihfqyjfrnbnc?v=0
```

### Safe-URLs

In previous sections of this guide we explained how we can create two types of safe:// URLs, XOR-URLs and NRS-URLs. It has been explained that safe:// URLs can contain a path as well, if they target a `FilesContainer`, and they can also be post-fixed with `v=<version>` query param in order to target a specific version of the content rather than the latest/current version when this query param is omitted.

All these types of safe:// URLs can be used in any of the supported CLI commands interchangeably as the argument of any command which expects safe:// URL.

E.g. we can retrieve the content of a website with the `cat` command using either its XOR-URL or its NRS-URL, and either fetching the latest version of it or supplying the query param to get a specific version of it. Thus, if we wanted to fetch `version #1` of the site we published at `safe://mywebsite` (which NRS Map Container XOR-URL is `safe://hnyydyz7utb6npt9kg3aksgorfwmkphet8u8z3or4nsu8n3bj8yiep4a91bqh`), the following two commands would be equivalent:
- `$ safe cat "safe://hnyydyz7utb6npt9kg3aksgorfwmkphet8u8z3or4nsu8n3bj8yiep4a91bqh?v=1"`
- `$ safe cat "safe://mywebsite?v=1"`

In both cases the NRS Map Container will be found (from above URLs) by decoding the XOR-URL or by resolving NRS public name. Once that's done, and since the content is an NRS Map, following the rules defined by NRS and the map found in it the target link will be resolved from it. In some circumstances, it may be useful to get information about the resolution of a URL, which can be obtained using the `dog` command.

#### Symlinks

The sn_cli supports upload and retrieval of symlinks using the above commands. It can also resolve relative symlinks in a FileContainer provided that the target exists in the FileContainer.

[More Details](README-symlinks.md)

### Dog

The Safe Network relates information and content using links, as an example, just considering some of the type of content we've seen in this guide, `FilesContainer`s, `Wallet`s and `NRS Map Container`s, they are all containers with named links (Safe-URLs) to other content on the network, and depending on the abstraction they provide, each of these links are resolved following a specific set of rules for each type of container, e.g. NRS subnames are resolved with a predefined set of rules, while a file's location is resolved from a FilesContainer with another set of predefined rules.

Using the `cat` command is a very straightforward way of retrieving any type of data and see its content, but sometimes we may want to understand how the location of the content being retrieved is resolved using these set of predefined rules, and how links are resolved to eventually find the location of the content we are retrieving. This is when we need the `dog` command to sniff around and show the trace when resolving all these links from a URL.

The most basic case for the `dog` command is to get information about the native data type holding a content found with a XOR-URL:
```shell
$ safe dog safe://hnyynywttiyr6tf3qk811b3rto9azx8579h95ewbs3ikwpctxdhtqesmwnbnc
Native data type: PublicSequence
Version: 0
Type tag: 1100
XOR name: 0x231a809e8972e51e520e49187f1779f7dff3fb45036cd5546b22f1f22e459741
XOR-URL: safe://hnyynywttiyr6tf3qk811b3rto9azx8579h95ewbs3ikwpctxdhtqesmwnbnc
```

In this case we see the location where this data is stored on the Network (this is called the XOR name), a type tag number associated with the content (1100 was set for this particular type of container), and the native Safe Network data type where this data is being held on (`PublicSequence`), and since this type of data is versionable we also see which is the version of the content the URL resolves to.

Of course the `safe dog` command can be used also with other type of content like files (`Blob`), e.g. if we use it with a `FilesContainer`'s XOR-URL and the path of one of the files it contains:
```shell
$ safe dog safe://hnyynywttiyr6tf3qk811b3rto9azx8579h95ewbs3ikwpctxdhtqesmwnbnc/subfolder/index.html
Native data type: PublicBlob
XOR name: 0xda4ce4aa59889874921817e79c2b98dc3dbede7fd9a9808a60aa2d35efaa05f4
XOR-URL: safe://hbhybyds1ch1ifunraq1jbof98uoi3tzb7z5x89spjonfgbktpgzz4wbxw
Media type: text/html
```

But how about using the `dog` command with an NRS URL, as we now know it's resolved using the NRS rules and following the links found in the NRS Map Container:
```shell
$ safe dog safe://mywebsite/contact/form.html
Native data type: PublicBlob
XOR name: 0xda4ce4aa59889874921817e79c2b98dc3dbede7fd9a9808a60aa2d35efaa05f4
XOR-URL: safe://hbhybyds1ch1ifunraq1jbof98uoi3tzb7z5x89spjonfgbktpgzz4wbxw
Media type: text/html

Resolved using NRS Map:
PublicName: "mywebsite"
Container XOR-URL: safe://hnyydyz7utb6npt9kg3aksgorfwmkphet8u8z3or4nsu8n3bj8yiep4a91bqh
Native data type: PublicSequence
Type tag: 1500
XOR name: 0xfb3887c26c7ea3670ab1a042d16a6f1113ccf7cc09a15a6716429382a86eb1f9
Version: 3
+------------------+----------------------+----------------------+--------------------------------------------------------------------------+
| NRS name/subname | Created              | Modified             | Link                                                                     |
+------------------+----------------------+----------------------+--------------------------------------------------------------------------+
| mywebsite        | 2019-07-24T14:32:13Z | 2019-07-24T14:32:13Z | safe://hnyynyie8kccparz3pcxj9uisdc4gyzcpem9dfhehhjd6hpzwf8se5w1zobnc?v=0 |
+------------------+----------------------+----------------------+--------------------------------------------------------------------------+
| blog.mywebsite   | 2019-07-24T16:52:30Z | 2019-07-24T16:52:30Z | safe://hnyynyie8kccparz3pcxj9uisdc4gyzcpem9dfhehhjd6hpzwf8se5w1zobnc?v=0 |
+------------------+----------------------+----------------------+--------------------------------------------------------------------------+
```

In this case we don't only get information about the content that the URL resolves to, but also about the NRS Map Container this NRS-URL was resolved with. E.g. we see the XOR-URL of the NRS Map Container, its version, and among other data we also see the list of all NRS names defined by it with their corresponding XOR-URL links.

### Seq (Sequence)

As mentioned before, `FilesContainers` and `NRS Map Containers` are abstractions created on top of the network's native `Public Sequence` data type. A `Public Sequence` is a very simple data type that allows the user to only append elements to it once it has been created on the network.

Mutations made to `FilesContainers` and `NRS Map Containers` are made by storing the new version as a snapshot of the content and appended as a new item into its underlying `Public Sequence`. This is how these types of content are able to keep the complete history on the network.

#### Seq Store

The CLI also allows us to store our own `Public Sequence` instances, with any other type of content we would like to store, instead of the data representing a `FilesContainer` or `NRS Map Container`. We can store a `Public Sequence` on the network with "my initial note" string as its first item:
```shell
$ safe seq store "my initial note"
Public Sequence stored at: "safe://hnyyyyp3yb3dczuaaiwx1mb5491xir4kz1hex3d1pc34oxwicy7scm3x4ybfo"
```

We can then retrieve the content of this Sequence data, using either the `cat`/`dog` command as we do it with any other type of content:
```shell
$ safe cat safe://hnyyyyp3yb3dczuaaiwx1mb5491xir4kz1hex3d1pc34oxwicy7scm3x4ybfo
Public Sequence (version 0) at "safe://hnyyyyp3yb3dczuaaiwx1mb5491xir4kz1hex3d1pc34oxwicy7scm3x4ybfo":
my initial note
```

It's also possible to pipe the output of another command into the `seq store` command to store a new `Sequence` with the content obtained from STDIN by providing `-` as the data argument:
```shell
$ echo "hello from stdin" | safe seq store -
Public Sequence stored at: "safe://hnyyyypfneksex7qxr5zuqqizdkbqbmn1tir1pmfwz1wsghb69rna76syabfo"

$ safe cat safe://hnyyyypfneksex7qxr5zuqqizdkbqbmn1tir1pmfwz1wsghb69rna76syabfo
Public Sequence (version 0) at "safe://hnyyyypfneksex7qxr5zuqqizdkbqbmn1tir1pmfwz1wsghb69rna76syabfo
hello from stdin
```

##### Private Sequence

The above CLI command will store the `Sequence` as Public by default, i.e. it's perpetually stored on the network and publicly available for other users to read it. We can otherwise store the new `Sequence` as private content, in which case, only the creator of it will have access to read and mutate. This can be simply achieved by providing the `--private` flag:
```shell
$ safe seq store "my initial private note" --private
Private Sequence stored at: "safe://hnyyyytcgbrcfq5aw8myg6ihw6d8ss6bsgr9szm8y6qwjxsbiqufr8n3tebfo"
```

We can retrieve it, just as with `Public Sequence` using its XOR-URL, as long as the CLI has been authorised with the Authenticator by the same user who stored the Sequence, any other user will get an error when trying to retrieve it with the following command:
```shell
$ safe cat safe://hnyyyytcgbrcfq5aw8myg6ihw6d8ss6bsgr9szm8y6qwjxsbiqufr8n3tebfo
Private Sequence (version 0) at "safe://hnyyyytcgbrcfq5aw8myg6ihw6d8ss6bsgr9szm8y6qwjxsbiqufr8n3tebfo
my initial private note
```

#### Seq Append

Once we have a `Sequence` stored on the network, either `Public` or `Private`, new items can be appended to it:
```shell
$ safe seq append "first update to my note" safe://hnyyyyp3yb3dczuaaiwx1mb5491xir4kz1hex3d1pc34oxwicy7scm3x4ybfo
Data appended to the Sequence: "safe://hnyyyyp3yb3dczuaaiwx1mb5491xir4kz1hex3d1pc34oxwicy7scm3x4ybfo"
```

We can confirm the new item has been appended to the `Sequence`:
```shell
$ safe cat safe://hnyyyyp3yb3dczuaaiwx1mb5491xir4kz1hex3d1pc34oxwicy7scm3x4ybfo
Public Sequence (version 1) at "safe://hnyyyyp3yb3dczuaaiwx1mb5491xir4kz1hex3d1pc34oxwicy7scm3x4ybfo":
first update to my note
```

And we can also confirm the previous item has been kept in the `Sequence` if we provide the same XOR-URL but specifying a version (with `?v=<version>`):
```shell
$ safe cat safe://hnyyyyp3yb3dczuaaiwx1mb5491xir4kz1hex3d1pc34oxwicy7scm3x4ybfo?v=0
Public Sequence (version 0) at "safe://hnyyyyp3yb3dczuaaiwx1mb5491xir4kz1hex3d1pc34oxwicy7scm3x4ybfo?v=0":
my initial note
```

### Shell Completions

Automatic command completions via <tab> are available for popular shells such as bash and PowerShell (Windows). Completions are also provided for the shells fish, zsh, and elvish.

Until an installer becomes available, these completions must be manually enabled as per below.

#### Bash Completions

To enable bash completions in the current bash session, use the following command:
```shell
SC=/tmp/safe.rc && safe setup completions bash > $SC && source $SC
```

To enable bash completions always for the current user:
```shell
SC=~/.bash_sn_cli CL="source $SC" RC=~/.bashrc; safe setup completions bash > $SC && grep -qxF "$CL" $RC || echo $CL >> $RC
```

#### Windows PowerShell Completions

To enable completions in the current PowerShell session, use the following commands:
```shell
safe setup completions bash > sn_cli.ps1
sn_cli.ps1
```

To enable PowerShell completions permanently, generate the sn_cli.ps1 file as per above and then see this [stackoverflow answer](<https://stackoverflow.com/questions/20575257/how-do-i-run-a-powershell-script-when-the-computer-starts#32189430>).

### Update

The CLI can update itself to the latest available version. If you run `safe update`, the application will check if a newer release is available on [GitHub](https://github.com/maidsafe/sn_cli/releases). After prompting to confirm if you want to take the latest version, it will be downloaded and the binary will be updated.
>>>>>>> 25264d95

This Safe Network repository is licensed under the General Public License (GPL), version 3 ([LICENSE](LICENSE) http://www.gnu.org/licenses/gpl-3.0.en.html).

<<<<<<< HEAD
### Linking exception

safe_network is licensed under GPLv3 with linking exception. This means you can link to and use the library from any program, proprietary or open source; paid or gratis. However, if you modify safe_network, you must distribute the source to your modified version under the terms of the GPLv3.

See the [LICENSE](LICENSE) file for more details.
=======
You can discuss development-related topics on the [Safe Dev Forum](https://forum.safedev.org/).

If you are just starting to develop an application for the Safe Network, it's very advisable to visit the [Safe Network Dev Hub](https://hub.safedev.org) where you will find a lot of relevant information.

If you find any issues, or have ideas for improvements and/or new features for this application and the project, please raise them by [creating a new issue in this repository](https://github.com/maidsafe/sn_cli/issues).

## License
This Safe Network library is dual-licensed under the Modified BSD ([LICENSE-BSD](LICENSE-BSD) https://opensource.org/licenses/BSD-3-Clause) or the MIT license ([LICENSE-MIT](LICENSE-MIT) https://opensource.org/licenses/MIT) at your option.
>>>>>>> 25264d95

## Contributing

Want to contribute? Great :tada:

There are many ways to give back to the project, whether it be writing new code, fixing bugs, or just reporting errors. All forms of contributions are encouraged!

For instructions on how to contribute, see our [Guide to contributing](https://github.com/maidsafe/QA/blob/master/CONTRIBUTING.md).<|MERGE_RESOLUTION|>--- conflicted
+++ resolved
@@ -1,1463 +1,19 @@
-<<<<<<< HEAD
 # safe_network
-=======
-# Safe Network CLI
->>>>>>> 25264d95
 
 The Safe Network Core. API message definitions, routing and nodes, client core api.
 
 | [![](http://meritbadge.herokuapp.com/sn_client)](https://crates.io/crates/sn_client) | [![Documentation](https://docs.rs/sn_client/badge.svg)](https://docs.rs/sn_client) |
 |:----------:|:----------:|
 
-<<<<<<< HEAD
-
 ## License
-=======
-- [Safe Network CLI](#safe-network-cli)
-  - [Table of contents](#table-of-contents)
-  - [Description](#description)
-  - [Download](#download)
-    - [Linux and Mac](#linux-and-mac)
-    - [Windows](#windows)
-  - [Build](#build)
-  - [Using the CLI](#using-the-cli)
-      - [`--help`](#--help)
-    - [Networks](#networks)
-      - [Node install](#node-install)
-      - [Run a local network](#run-a-local-network)
-        - [Run a local network for testing: `--test`](#run-a-local-network-for-testing---test)
-      - [Connect to a shared network](#connect-to-a-shared-network)
-      - [Switch networks](#switch-networks)
-      - [Set network bootstrap address](#set-network-bootstrap-address)
-      - [Node update](#node-update)
-    - [Auth](#auth)
-      - [The Authenticator daemon (authd)](#the-authenticator-daemon-authd)
-      - [Auth install](#auth-install)
-      - [Auth start](#auth-start)
-      - [Auth status](#auth-status)
-      - [Auth create](#auth-create)
-      - [Auth unlock](#auth-unlock)
-        - [Passing credentials from a config file](#passing-credentials-from-a-config-file)
-        - [Using environment variables](#using-environment-variables)
-      - [Auth reqs](#auth-reqs)
-      - [Auth allow/deny](#auth-allowdeny)
-        - [Self authorising the CLI application](#self-authorising-the-cli-application)
-      - [Auth update](#auth-update)
-    - [The interactive shell](#the-interactive-shell)
-    - [SafeKeys](#safekeys)
-      - [SafeKeys Creation](#safekeys-creation)
-      - [SafeKey's Balance](#safekeys-balance)
-      - [SafeKeys Transfer](#safekeys-transfer)
-    - [Wallet](#wallet)
-      - [Wallet Creation](#wallet-creation)
-      - [Wallet Balance](#wallet-balance)
-      - [Wallet Insert](#wallet-insert)
-      - [Wallet Transfer](#wallet-transfer)
-    - [Files](#files)
-      - [[ Warning: Underlying API to be deprecated ]](#-warning-underlying-api-to-be-deprecated-)
-      - [Files...](#files-1)
-      - [Files Put](#files-put)
-        - [Base path of files in a FilesContainer](#base-path-of-files-in-a-filescontainer)
-      - [Files Sync](#files-sync)
-      - [Files Add](#files-add)
-      - [Files Ls](#files-ls)
-      - [Files Get](#files-get)
-        - [Example: retrieving contents of a file container to local working directory](#example-retrieving-contents-of-a-file-container-to-local-working-directory)
-        - [Example: retrieving subfolder in a file container to an existing local directory.](#example-retrieving-subfolder-in-a-file-container-to-an-existing-local-directory)
-        - [Example: retrieving subfolder in a file container to a non-existent local directory (rename)](#example-retrieving-subfolder-in-a-file-container-to-a-non-existent-local-directory-rename)
-        - [Example: Retrieving individual file to an existing directory](#example-retrieving-individual-file-to-an-existing-directory)
-        - [Example: Retrieving individual file to a new filename](#example-retrieving-individual-file-to-a-new-filename)
-        - [A performance note about very large FileContainers](#a-performance-note-about-very-large-filecontainers)
-      - [Files Tree](#files-tree)
-      - [Files Rm](#files-rm)
-    - [Xorurl](#xorurl)
-      - [Xorurl decode](#xorurl-decode)
-    - [Cat](#cat)
-      - [Retrieving binary files with --hexdump](#retrieving-binary-files-with---hexdump)
-      - [Retrieving older versions of content](#retrieving-older-versions-of-content)
-    - [NRS (Name Resolution System)](#nrs-name-resolution-system)
-      - [NRS Create](#nrs-create)
-        - [Sub Names](#sub-names)
-      - [NRS Add](#nrs-add)
-      - [NRS Remove](#nrs-remove)
-    - [Safe-URLs](#safe-urls)
-      - [Symlinks](#symlinks)
-    - [Dog](#dog)
-    - [Seq (Sequence)](#seq-sequence)
-      - [Seq Store](#seq-store)
-        - [Private Sequence](#private-sequence)
-      - [Seq Append](#seq-append)
-    - [Shell Completions](#shell-completions)
-      - [Bash Completions](#bash-completions)
-      - [Windows PowerShell Completions](#windows-powershell-completions)
-    - [Update](#update)
-  - [Further Help](#further-help)
-  - [License](#license)
-  - [Contributing](#contributing)
-
-## Description
-
-This crate implements a CLI (Command Line Interface) for the Safe Network.
-
-The Safe CLI provides all the tools necessary to interact with the Safe Network, including storing and browsing data of any kind, following links that are contained in the data and using their addresses on the network, using safecoin wallets, and much more. Using the CLI, users have access to any type of operation that can be made on the Safe Network and the data stored on it, allowing them to also use it for automated scripts and piped chain of commands.
-
-## Download
-
-The latest version of the Safe CLI can be downloaded and installed using the [install script](https://sn-api.s3.amazonaws.com/install.sh).
-
-The [install script](https://raw.githubusercontent.com/maidsafe/sn_cli/master/resources/install.sh) will not only download the latest Safe CLI, but it will also unpack the CLI binary into the `~/.safe/cli/` folder (`C:\Users\<user>\.safe\cli` in Windows), as well as set it in the PATH, so you can run the `safe` binary from any location when opening a console.
-
-### Linux and Mac
-
-Open a new console and run either of the following `curl` or `wget` commands:
-```
-$ curl -so- https://raw.githubusercontent.com/maidsafe/sn_cli/master/resources/install.sh | bash
-```
-or
-```
-$ wget -qO- https://raw.githubusercontent.com/maidsafe/sn_cli/master/resources/install.sh | bash
-```
-
-### Windows
-
-If you are a Windows user, you will need to download and install the [Visual C++ Redistributable for Visual Studio](https://www.microsoft.com/en-in/download/details.aspx?id=48145) if not already installed on your machine, otherwise attempting to run the CLI will result in errors such as:
-`error while loading shared libraries: api-ms-win-crt-locale-l1-1-0.dll: cannot open shared object file: No such file or directory`
-
-You may already have these Visual C++ libraries on your machine if you already use Visual Studio.
-
-Next, you'll need to open a [Git BASH](https://gitforwindows.org) console with admin permissions.
-
-Click the "Start" button and type "git-bash" in the search bar, then press the **Shift+Ctrl+Enter** keys to reach Git-Bash console. The Git-Bash icon may also be in the Start Menu. You can [download Git Bash from here](https://gitforwindows.org/) if you don't already have installed on your PC.
-
-Once you have an admin Git Bash console running, just run the above `curl` command to download and execute our install script:
-```
-$ curl -so- https://raw.githubusercontent.com/maidsafe/sn_cli/master/resources/install.sh | bash
-```
-
-Should it be required, on all platforms, it's also possible to install a specific version:
-```
-$ curl -so- https://raw.githubusercontent.com/maidsafe/sn_cli/master/resources/install.sh | bash -s - --version=0.32.0
-```
-
-Once the Safe CLI is downloaded and installed on your system, you can follow the steps in this User Guide by starting from the [Using the CLI](#using-the-cli) section below in this document.
-
-Alternatively, you can download the latest version of the Safe CLI from the [releases page](https://github.com/maidsafe/sn_cli/releases/latest) and install it manually on your system.
-
-If you prefer to build the Safe CLI from source code, please follow the instructions in the [Build](#build) section below.
-
-## Build
-
-In order to build this CLI from source code you need to make sure you have `rustc v1.48.0` (or higher) installed. Please take a look at this [notes about Rust installation](https://www.rust-lang.org/tools/install) if you need help with installing it. We recommend you install it with `rustup` which will install the `cargo` tool which this guide makes use of.
-
-Once Rust and its toolchain are installed, run the following commands to clone this repository and build the `sn_cli` (the build process may take several minutes the first time you run it on this crate):
-```shell
-$ git clone https://github.com/maidsafe/sn_cli.git
-$ cd sn_cli
-$ cargo build
-```
-
-Since this project has a cargo workspace with the `sn_cli` as the default crate, when building from the root location it will build the Safe CLI. Once it's built, you can find the `safe` executable at `target/debug/`, or `target/release` if you built it with the `--release` flag.
-
-## Using the CLI
-
-Right now the CLI is under active development. Here we're listing commands ready to be tested.
-
-In this guide we will assume from now on that you have used the install script and so have the CLI binary added to your system PATH, or you have navigated your terminal to the directory where the `safe` executable file you downloaded or built for your platform is located.
-
-The base command, once built, is `$ safe`, or all commands can be run via `$ cargo run -- <command>`.
-
-Various global flags are available:
-
-```
--n, --dry-run              Dry run of command. No data will be written. No coins spent.
--h, --help                 Prints help information
-    --json                 Sets JSON as output serialisation format (alias of '--output json')
--V, --version              Prints version information
--o, --output <output_fmt>  Output data serialisation: [json, jsoncompact, yaml]
-    --xorurl <xorurl_base> Base encoding to be used for XOR-URLs generated. Currently supported: base32z
-                           (default), base32 and base64
-```
-
-#### `--help`
-
-All commands have a `--help` function which lists args, options and subcommands.
-
-### Networks
-
-The CLI, like any other Safe application, can connect to different Safe networks that may be available. As the project advances several networks may coexist with the main Safe Network, there could be Safe networks available for testing upcoming features, or networks that are local to the user in their own computer or WAN/LAN.
-
-The way Safe applications currently connect to a Safe network is by reading the connection information from a specific location in the system: `~/.safe/node/node_connection_info.config`
-
-Currently, there is a public test network accessible to anyone. Users may also have local nodes running in their own environment creating a local network. The CLI allows users to easily create a list of different Safe networks in its config settings, to then be able to switch between them with just a simple command.
-
-#### Node install
-
-Let's first look at how to run a local Safe network using the CLI. A local network is bootstrapped by running several Safe Network nodes which automatically interconnect forming a network. We therefore first need to install the Safe Network node in our system:
-```shell
-$ safe node install
-Latest release found: sn_node v0.25.14
-Downloading https://sn-node.s3.eu-west-2.amazonaws.com/sn_node-0.25.14-x86_64-unknown-linux-musl.zip...
-[00:00:08] [========================================] 9.34MB/9.34MB (0s) Done
-Installing sn_node binary at ~/.safe/node ...
-Setting execution permissions to installed binary '~/.safe/node/sn_node'...
-Done!
-```
-
-#### Run a local network
-
-At the current state of the Safe project, a single-section Safe network can be launched locally in our system. If the Safe Network node was installed in the system using the CLI as described in the previous section we can then launch it with a simple command:
-```shell
-$ safe node run-baby-fleming
-Creating '~/.safe/node/baby-fleming-nodes' folder
-Storing nodes' generated data at ~/.safe/node/baby-fleming-nodes
-Launching local Safe network...
-Launching with node executable from: ~/.safe/node/sn_node
-Version: sn_node 0.26.8
-Network size: 11 nodes
-Launching genesis node (#1)...
-Connection info directory: ~/.safe/node/node_connection_info.config
-Genesis node contact info: ["127.0.0.1:12000"]
-Common node args for launching the network: ["-vv", "--idle-timeout-msec", "5500", "--keep-alive-interval-msec", "4000", "--local"]
-No RUST_LOG override provided
-Launching node #2...
-Launching node #3...
-Launching node #4...
-Launching node #5...
-Launching node #6...
-Launching node #7...
-Launching node #8...
-Launching node #9...
-Launching node #10...
-Launching node #11...
-Done!
-```
-
-Once the local network is running, the connection configuration file will be already in the correct place for the CLI to connect to it. Thus from this point on, you can simply use the CLI to connect to your local network.
-
-In order to shutdown a running local network, the following CLI command can be invoked to kill all running sn_node processes:
-```shell
-$ safe node killall
-Success, all processes instances of sn_node were stopped!
-```
-
-##### Run a local network for testing: `--test`
-
-The `run-baby-fleming` command accepts a `--test` or `-t` flag to automatically create a new Safe and authorise the CLI for test purposes. This requires that the `sn_node`, `sn_authd` and CLI themselves be installed in the correct locations on the system
-
-#### Connect to a shared network
-
-Ready to play your part in a shared network by adding your node from home to a single section with other people's nodes? Keep reading...
-
-MaidSafe are currently hosting some bootstrap nodes on Digital Ocean to kickstart a single section, you can bootstrap using these nodes as hardcoded contacts, then watch the logs as your node joins the network, progresses to Adult status, and plays its part in hosting Immutable Data Chunks. Of course you will also be able to create a Safe on this network, unlock it, upload data, create keys and wallets, and all the other commands described in this user guide. This guide will take you through connecting to this MaidSafe started network, but of course it can be applied to connecting to any shared section, hosted by anyone.
-
-You will need the network configuration containing the details of the hardcoded contacts that will bootstrap you to the shared section. If you have connected to this or previous iterations of the MaidSafe shared section then you may already have a `maidsafe-testnet` network profile saved on your machine. You can confirm this and update it to the latest configuration using `safe networks check`:
-```shell
-$ safe networks check
-Checking current setup network connection information...
-Fetching 'my-network' network connection information from '~/.config/sn_cli/networks/my-network_node_connection_info.config' ...
-Fetching 'maidsafe-testnet' network connection information from 'https://sn-node.s3.eu-west-2.amazonaws.com/config/node_connection_info.config' ...
-
-'maidsafe-testnet' network matched!
-Current set network connection information at '~/.config/sn_node/node_connection_info.config' matches 'maidsafe-testnet' network as per current config
-```
-
-If you don't have a configuration in your results which points to the exact [S3 location](https://sn-node.s3.eu-west-2.amazonaws.com/config/node_connection_info.config) listed in the results above, you can add using `safe networks add`:
-```shell
-$ safe networks add maidsafe-testnet https://sn-node.s3.eu-west-2.amazonaws.com/config/node_connection_info.config
-Network 'maidsafe-testnet' was added to the list. Connection information is located at 'https://sn-node.s3.eu-west-2.amazonaws.com/config/node_connection_info.config'
-```
-
-Now you need to ensure you are set to use this `maidsafe-testnet` configuration that we have updated/added, we can use `safe networks switch maidsafe-testnet` for this:
-```shell
-$ safe networks switch maidsafe-testnet
-Switching to 'maidsafe-testnet' network...
-Fetching 'maidsafe-testnet' network connection information from 'https://sn-node.s3.eu-west-2.amazonaws.com/config/node_connection_info.config' ...
-Successfully switched to 'maidsafe-testnet' network in your system!
-If you need write access to the 'maidsafe-testnet' network, you'll need to restart authd (safe auth restart), unlock a Safe and re-authorise the CLI again
-```
-
-We're now ready to launch our node and add it as a node. This is achieved using `safe node join` as follows:
-```shell
-$ safe node join
-Joining network with contacts {161.35.36.185:12000}...
-Creating '~/.safe/node/local-node' folder
-Storing nodes' generated data at ~/.safe/node/local-node
-Starting a node to join a Safe network...
-Launching with node executable from: ~/.safe/node/sn_node
-Version: sn_node 0.26.8
-Node to be started with contact(s): ["161.35.36.185:12000"]
-Launching node...
-Node logs are being stored at: ~/.safe/node/local-node/sn_node.log
-```
-
-Your node will now launch and attempt to connect to the shared network. You can keep an eye on its progress via its logs, which can be found at `~/.safe/node/local-node/sn_node.log`.
-
-Note that at the time of writing nodes from home is being restricted to those with home routers which correctly implement [IGD](https://en.wikipedia.org/wiki/Internet_Gateway_Device_Protocol). This will be expanded imminently to include those with routers which don't support IGD, with instructions added here for manual port forwarding at that point. If your log file states `Automatic Port forwarding Failed` then be on stand by for the next iteration.
-
-#### Switch networks
-
-MaidSafe currently hosts a test network for those who don't want to run a local network but still have a go at using the CLI and client applications. It's very common for users testing and experimenting with CLI and Safe applications to have a local network running, but switching to use the MaidSafe hosted network, back and forth, is also quite common.
-
-The CLI allows you to set up a list of networks in its config settings for easily switching to connect to them. If you just launched a local network, you can keep current connection information as a configured network on CLI with the following command:
-```shell
-$ safe networks add my-network
-Caching current network connection information into: ~/.config/sn_cli/networks/my-network_node_connection_info.config
-Network 'my-network' was added to the list. Connection information is located at '~/.config/sn_cli/networks/my-network_node_connection_info.config'
-```
-
-If you also would like to connect to the MaidSafe hosted test network, you would need to set it up in CLI settings as another network, specifying the URL where to fetch latest connection information from:
-```shell
-$ safe networks add maidsafe-testnet https://sn-node.s3.eu-west-2.amazonaws.com/config/node_connection_info.config
-Network 'maidsafe-testnet' was added to the list
-```
-
-We can also retrieve the list of the different networks that were set up in the CLI config:
-```shell
-$ safe networks
-+----------+------------------+------------------------------------------------------------------------------------------------+
-| Networks |                  |                                                                                                |
-+----------+------------------+------------------------------------------------------------------------------------------------+
-| Current  | Network name     | Connection info                                                                                |
-+----------+------------------+------------------------------------------------------------------------------------------------+
-|          | maidsafe-testnet | https://sn-node.s3.eu-west-2.amazonaws.com/config/node_connection_info.config                  |
-+----------+------------------+------------------------------------------------------------------------------------------------+
-| *        | my-network       | ~/.safe/cli/networks/my-network_node_connection_info.config                                    |
-+----------+------------------+------------------------------------------------------------------------------------------------+
-```
-
-Once we have them in the CLI settings, we can use the CLI to automatically fetch the connection information data using the configured location, and place it at the right location in the system for Safe applications to connect to the selected network. E.g. let's switch to the 'maidsafe-testnet' network we previously configured:
-```shell
-$ safe networks switch maidsafe-testnet
-Switching to 'maidsafe-testnet' network...
-Fetching 'maidsafe-testnet' network connection information from 'https://sn-node.s3.eu-west-2.amazonaws.com/config/node_connection_info.config' ...
-Successfully switched to 'maidsafe-testnet' network in your system!
-If you need write access to the 'maidsafe-testnet' network, you'll need to restart authd (safe auth restart), unlock a Safe and re-authorise the CLI again
-```
-
-Remember that every time you launch a local network the connection configuration in your system is automatically overwritten with new connection information. Also, if the test network was restarted by MaidSafe, the new connection information is published in the same URL and needs to be updated in your system to be able to successfully connect to it. Thus if you want to make sure your current setup network matches any of those set up in the CLI config, you can use the `check` subcommand:
-```shell
-$ safe networks check
-Checking current setup network connection information...
-Fetching 'my-network' network connection information from '~/.config/sn_cli/networks/my-network_node_connection_info.config' ...
-Fetching 'maidsafe-testnet' network connection information from 'https://sn-node.s3.eu-west-2.amazonaws.com/config/node_connection_info.config' ...
-
-'maidsafe-testnet' network matched!
-Current set network connection information at '~/.config/sn_node/node_connection_info.config' matches 'maidsafe-testnet' network as per current config
-```
-
-Note that in the scenario that your current network is set to be the MaidSafe test network, and that is restarted by MaidSafe (which causes new connection information to be published at the same URL), you then only need to re-run the `networks switch` command with the corresponding network name to update your system with the new connection information.
-
-#### Set network bootstrap address
-
-Another way to add a network to the CLI config settings is by directly mapping a network name to its bootstrapping address/es (IPs and ports). This can be achieved by using the `networks set` subcommand:
-```shell
-$ safe networks set community-network 161.35.36.112:15000
-Network 'community-network' was added to the list. Contacts: '{161.35.36.112:15000}'
-```
-
-And as we did before, we could then switch to use this network using its name:
-```shell
-$ safe networks switch community-network
-Switching to 'community-network' network...
-Successfully switched to 'community-network' network in your system!
-If you need write access to the 'community-network' network, you'll need to restart authd (safe auth restart), unlock a Safe and re-authorise the CLI again
-```
-
-If now check the list of networks we have in the CLI config settings we can see the 'community-network' is listed as the one currently set:
-```shell
-$ safe networks
-+----------+-------------------+------------------------------------------------------------------------------------------------+
-| Networks |                   |                                                                                                |
-+----------+-------------------+------------------------------------------------------------------------------------------------+
-| Current  | Network name      | Connection info                                                                                |
-+----------+-------------------+------------------------------------------------------------------------------------------------+
-| *        | community-network | {161.35.36.112:15000}                                                                          |
-+----------+-------------------+------------------------------------------------------------------------------------------------+
-|          | maidsafe-testnet  | https://sn-node.s3.eu-west-2.amazonaws.com/config/node_connection_info.config                  |
-+----------+-------------------+------------------------------------------------------------------------------------------------+
-|          | my-network        | ~/.safe/cli/networks/my-network_node_connection_info.config                                    |
-+----------+-------------------+------------------------------------------------------------------------------------------------+
-```
-
-#### Node update
-
-The node binary can be updated to the latest available version:
-```shell
-$ safe node update
-```
-
-This command will check if a newer sn_node release is available on [GitHub](https://github.com/maidsafe/sn_node/releases). After prompting to confirm if you want to take the latest version, it will be downloaded and the binary will be updated. By default it will assume the sn_node binary is at `~/.safe/node/`, but you can override that path by providing `--node-path <path>` argument to the above command.
-
-### Auth
-
-The CLI is just another client Safe application, therefore it needs to be authorised by the user to gain access to the Safe Network on behalf of the user. The `auth` command allows us to obtain such authorisation from the user via the Safe Authenticator.
-
-This command simply sends an authorisation request to the Authenticator available, e.g. the `sn_authd` daemon (see further below for an explanation of how to run it), and it then stores the authorisation response (credentials) in the user's `~/.safe/cli/credentials` file. Any subsequent CLI command will read this file to obtain the credentials and connect to the Safe Network for the corresponding operation.
-
-#### The Authenticator daemon (authd)
-
-In order to be able to allow any Safe application to connect to the Network and have access to your data, we need to start the Safe Authenticator daemon (authd). This application exposes an interface as a [QUIC (Quick UDP Internet Connections)](https://en.wikipedia.org/wiki/QUIC) endpoint, which Safe applications will communicate with to request for access permissions. These permissions need to be reviewed by the user and approved, which can be all done with the Safe CLI as we'll see in this guide.
-
-The Safe Authenticator, which runs as a daemon, can be started and managed with the Safe CLI if the `sn_authd`/`sn_authd.exe` binary is properly installed in the system.
-
-#### Auth install
-
-Downloading and installing the Authenticator daemon is very simple:
-```shell
-$ safe auth install
-Latest release found: sn_authd v0.0.3
-Downloading https://sn-api.s3.eu-west-2.amazonaws.com/sn_authd-0.0.3-x86_64-unknown-linux-musl.tar.gz...
-[00:00:25] [========================================] 6.16MB/6.16MB (0s) Done
-Installing sn_authd binary at ~/.safe/authd ...
-Setting execution permissions to installed binary '~/.safe/authd/sn_authd'...
-Done!
-```
-
-#### Auth start
-
-In order to start the `Safe Authenticator daemon (sn_authd)` so it can start receiving requests we simply need to run the following command:
-```shell
-$ safe auth start
-Starting Safe Authenticator daemon (sn_authd)...
-sn_authd started (PID: <pid>)
-```
-
-#### Auth status
-
-Once we started the `authd`, it should be running in the background and ready to receive requests, we can send a status request to check it's up and running:
-```shell
-$ safe auth status
-Sending request to authd to obtain a status report...
-+------------------------------------------+-------+
-| Safe Authenticator status                |       |
-+------------------------------------------+-------+
-| Authenticator daemon version             | 0.0.3 |
-+------------------------------------------+-------+
-| Is there a Safe currently unlocked?      | No    |
-+------------------------------------------+-------+
-| Number of pending authorisation requests | 0     |
-+------------------------------------------+-------+
-| Number of notifications subscribers      | 0     |
-+------------------------------------------+-------+
-```
-
-#### Auth create
-
-Since we now have our Safe Authenticator running and ready to accept requests, we can start interacting with it by using other Safe CLI `auth` subcommands.
-
-In order to create a Safe on the network, we need some `safecoins` to pay with. Since this is still under development, we can have the CLI to generate some test-coins and use them for paying the cost of creating a Safe. We can do so by passing `--test-coins` flag to the `create` subcommand. The CLI will request us to enter a passphrase and password for the new account to be created:
-```shell
-$ safe auth create --test-coins
-Passphrase:
-Password:
-Sending request to authd to create a Safe...
-Safe was created successfully!
-```
-
-Alternatively, if we own some safecoins on a `SafeKey` already (see [`SafeKeys` section](#safekeys) for details about `SafeKey`s), we can provide the corresponding secret key to the safe CLI to use it for paying the cost of creating the account, as well as setting it as the default `SafeKey` for the account being created:
-```shell
-$ safe auth create
-Passphrase:
-Password:
-Enter SafeKey's secret key to pay with:
-Sending request to authd to create a Safe...
-Safe was created successfully!
-```
-
-#### Auth unlock
-
-When a new Safe is created with CLI, as we've seen above, we can unlock it using the following command:
-```shell
-$ safe auth unlock
-Passphrase:
-Password:
-Sending action request to authd to unlock the Safe...
-Safe unlocked successfully
-```
-
-If we now send a status report request to `authd`, it should now show that a Safe is currently unlocked:
-```shell
-$ safe auth status
-Sending request to authd to obtain a status report...
-+------------------------------------------+-------+
-| Safe Authenticator status                |       |
-+------------------------------------------+-------+
-| Authenticator daemon version             | 0.0.3 |
-+------------------------------------------+-------+
-| Is there a Safe currently unlocked?      | Yes   |
-+------------------------------------------+-------+
-| Number of pending authorisation requests | 0     |
-+------------------------------------------+-------+
-| Number of notifications subscribers      | 0     |
-+------------------------------------------+-------+
-```
-
-The Safe Authenticator is now ready to receive authorisation requests from any Safe application, including the Safe CLI which needs to also get permissions to perform any data operations on behalf of our account.
-
-##### Passing credentials from a config file
-
-It's possible (though not secure) to use a simple json file to pass the passphrase and password to the auth commands, and so avoid having to manually input both, either when creating a Safe or when unlocking it. E.g., having a file named `my-config.json` with:
-```
-{
-  "passphrase": "mypassphrase",
-  "password": "mypassword"
-}
-```
-And so you can unlock the Safe with:
-```shell
-$ safe auth unlock --config ./my-config.json
-Sending action request to authd to unlock the Safe...
-Safe unlocked successfully
-```
-
-##### Using environment variables
-
-Another method for passing passphrase/password involves using the environment variables `SAFE_AUTH_PASSPHRASE` and `SAFE_AUTH_PASSWORD`.
-
-With those set (eg, on Linux/macOS: `export SAFE_AUTH_PASSPHRASE="<your passphrase>;"`, and `export SAFE_AUTH_PASSWORD="<your password>"`), you can then unlock a Safe without needing to enter this information, or pass a config file:
-```shell
-$ safe auth unlock
-Sending action request to authd to unlock the Safe...
-Safe unlocked successfully
-```
-Or, you can choose to pass the environment variables to the command directly (though this can be insecure):
-```shell
-$ SAFE_AUTH_PASSPHRASE="<passphrase>" SAFE_AUTH_PASSWORD="<password>" safe auth unlock
-Sending action request to authd to unlock the Safe...
-Safe unlocked successfully
-```
-Please note, that both the passphrase and password environment variables must be set to use this method. If only one is set, an error will be thrown.
-
-#### Auth reqs
-
-Now that the Authenticator is running and ready to authorise applications, we can try to authorise the CLI application.
-
-In a normal scenario, an Authenticator GUI would be using `authd` as its backend process, e.g. the [Safe Network Application](https://github.com/maidsafe/sn_app) provides such a GUI to review authorisation requests and allow the permissions requested to be granted.
-
-For the purpose of making this guide self-contained with the Safe CLI application, we will now use also the CLI on a second console to review and allow/deny authorisation requests.
-
-Let's first send an authorisation request from the current console by simply invoking the `auth` command with no subcommands:
-```shell
-$ safe auth
-Authorising CLI application...
-```
-
-The CLI application is now waiting for an authorisation response from the `authd`.
-
-We can now open a second console which we'll use to query `authd` for pending authorisation requests, and also to allow/deny them (remember the following steps wouldn't be needed if we had any other Authenticator UI running, like the `Safe Network App`).
-
-Once we have a second console, we can start by fetching from `authd` the list of authorisation requests pending for approval/denial:
-```shell
-$ safe auth reqs
-Requesting list of pending authorisation requests from authd...
-+--------------------------------+------------------+----------+------------------+-------------------------+
-| Pending Authorisation requests |                  |          |                  |                         |
-+--------------------------------+------------------+----------+------------------+-------------------------+
-| Request Id                     | App Id           | Name     | Vendor           | Permissions requested   |
-+--------------------------------+------------------+----------+------------------+-------------------------+
-| 584798987                      | net.maidsafe.cli | Safe CLI | MaidSafe.net Ltd | Own container: No       |
-|                                |                  |          |                  | Transfer coins: Yes     |
-|                                |                  |          |                  | Mutations: Yes          |
-|                                |                  |          |                  | Read coin balance: Yes  |
-|                                |                  |          |                  | Containers: None        |
-+--------------------------------+------------------+----------+------------------+-------------------------+
-```
-
-We see there is one authorisation request pending for approval/denial, which is the one requested by the CLI application from the other console.
-
-#### Auth allow/deny
-
-In order to allow any pending authorisation request we use its request ID (e.g. '584798987' from above), the `authd` will then proceed to send a response back to the CLI with the corresponding credentials it can use to connect directly with the Network:
-```shell
-$ safe auth allow 584798987
-Sending request to authd to allow an authorisation request...
-Authorisation request was allowed.
-```
-
-Note we could have otherwise decided to deny this authorisation request and invoke `$ safe auth deny 584798987` instead, but let's allow it so we can continue with the next steps of this guide.
-
-If we now switch back to our previous console, the one where we sent the authorisation request with `$ safe auth` command from, we will see the Safe CLI receiving the response from `authd`. You should see in that console a message like the following:
-```shell
-Safe CLI app was successfully authorised
-Credentials were stored in ~/.safe/cli/credentials
-```
-
-We are now ready to start using the CLI to operate with the network, via its commands and supported operations!.
-
-##### Self authorising the CLI application
-
-It could be the case the Safe CLI is the only Safe application that the user is intended to use to interact with the Safe Network. In such a case authorising the CLI application as explained above (when there is no other UI for the `authd`) using another instance of the CLI in a second console is not that comfortable.
-
-Therefore there is an option which allows the Safe CLI to automatically self authorise when the user unlocks a Safe using the CLI, which is as simple as:
-```shell
-$ safe auth unlock --self-auth
-Passphrase:
-Password:
-Sending action request to authd to unlock the Safe...
-Safe unlocked successfully
-Authorising CLI application...
-Safe CLI app was successfully authorised
-Credentials were stored in ~/.safe/cli/credentials
-```
-
-#### Auth update
-
-The Authenticator binary (`sn_authd`/`sn_authd.exe`) can be updated to the latest available version using the CLI:
-```shell
-$ safe auth update
-```
-It will check if a newer release is available on [Amazon S3](https://sn-api.s3.eu-west-2.amazonaws.com). After prompting to confirm if you want to take the latest version, it will be downloaded and the sn_authd binary will be updated.
-
-After the sn_authd was updated, you'll need to restart it to start using new version:
-```shell
-$ safe auth restart
-Stopping Safe Authenticator daemon (sn_authd)...
-Success, sn_authd (PID: <pid>) stopped!
-Starting Safe Authenticator daemon (sn_authd)...
-sn_authd started (PID: <new pid>)
-Success, sn_authd restarted!
-```
-
-### The interactive shell
-
-When the CLI is invoked without any command, it enters into an interactive shell, which allows the user to run commands within a shell:
-```shell
-$ safe
-
-Welcome to Safe CLI interactive shell!
-Type 'help' for a list of supported commands
-Pass '--help' flag to any top level command for a complete list of supported subcommands and arguments
-Type 'quit' to exit this shell. Enjoy it!
-
->
-```
-
-The interactive shell supports all the same commands and operations that can be performed in the command line. E.g., we can use the `auth status` command to retrieve a status report from the `authd`:
-```shell
-> auth status
-Sending request to authd to obtain a status report...
-+------------------------------------------+-------+
-| Safe Authenticator status                |       |
-+------------------------------------------+-------+
-| Authenticator daemon version             | 0.0.3 |
-+------------------------------------------+-------+
-| Is there a Safe currently unlocked?      | No    |
-+------------------------------------------+-------+
-| Number of pending authorisation requests | 0     |
-+------------------------------------------+-------+
-| Number of notifications subscribers      | 0     |
-+------------------------------------------+-------+
-```
-
-As you can see, the commands operate in an analogous way as when they are invoked outside of the interactive shell. Although there are some operations which are only possible when they are executed from the interactive shell, one nice example is the possibility to subscribe to receive authorisation request notifications, let's see how that works.
-
-In the previous section we've used the `safe auth reqs` command to obtain a list of the authorisation requests which are waiting for approval/denial. We could instead use the interactive shell to subscribe it as an endpoint to receive notifications when this authorisation requests are sent to the `authd`:
-```shell
-> auth subscribe
-Sending request to subscribe...
-Subscribed successfully
-Keep this shell session open to receive the notifications
-```
-
-This is telling us that as long as we keep this session of the interactive shell open, we will be notified of any new authorisation request, such notifications are being sent by the `authd` to our interactive shell session. Thus if we have any other Safe app which is sending an authorisation request to `authd`, e.g. the Safe Browser, a `safe auth` command invoked from another instance of the CLI, etc., we will be notified by the interactive shell:
-```shell
->
-A new application authorisation request was received:
-+------------+------------------+---------+---------+-------------------------+
-| Request Id | App Id           | Name    | Vendor  | Permissions requested   |
-+------------+------------------+---------+---------+-------------------------+
-| 754801191  | net.maidsafe.cli | Unknown | Unknown | Own container: No       |
-|            |                  |         |         | Transfer coins: Yes     |
-|            |                  |         |         | Mutations: Yes          |
-|            |                  |         |         | Read coin balance: Yes  |
-|            |                  |         |         | Containers: None        |
-+------------+------------------+---------+---------+-------------------------+
-You can use "auth allow"/"auth deny" commands to allow/deny the request respectively, e.g.: auth allow 754801191
-Press Enter to continue
-```
-
-The notification message contains the same information we can obtain with `safe auth reqs` command. We can now do the same as before and allow/deny such a request using its ID, in this case '754801191':
-```shell
-> auth allow 754801191
-Sending request to authd to allow an authorisation request...
-Authorisation request was allowed
-```
-
-The interactive shell will be expanded to support many more operations, and especially to cover the use cases which are not possible to cover with the non-interactive shell, like the use case we've seen of receiving notifications from `authd`.
-
-It enables the possibility to also have a state in the session, e.g. allowing the user to set a wallet to be used for all operations within that session instead of using the default wallet from the account, ...or several other use cases and features we'll be adding as we move forward in its development.
-
-### SafeKeys
-
-`SafeKey` management allows users to generate sign/encryption key pairs that can be used for different types of operations, like choosing which sign key to use for uploading files (and therefore paying for the storage used), or signing a message posted on some social application when a `SafeKey` is linked from a public profile (e.g. a WebID/SAFE-ID), or even for encrypting messages that are privately sent to another party so it can verify the authenticity of the sender.
-
-Users can record `SafeKey`s in a `Wallet` (see further below for more details about `Wallet`s), having friendly names to refer to them, but they can also be created as throw away `SafeKey`s which are not linked from any `Wallet`, container, or any other type of data on the network.
-
-Note that the key pair is automatically generated by the CLI, although `SafeKey`s don’t hold the secret key on the network but just represent the public key. `SafeKey`s can also be used for safecoin transfers. In this sense, a `SafeKey` can be compared to a Bitcoin address, it has a coin balance associated to it, such balance can be only queried using the secret key, and in order to spend its balance the corresponding secret key needs to be provided in the `transfer` request to the network. The secret key can be provided by the user, or retrieved from a `Wallet`, at the moment of creating the transfer (again, see the [`Wallet` section](#wallet) below for more details).
-
-#### SafeKeys Creation
-
-To generate a `SafeKey`:
-```shell
-$ safe keys create 
-New SafeKey created: "safe://bbkulcbnrmdzhdkrfb6zbbf7fisbdn7ggztdvgcxueyq2iys272koaplks"
-Key pair generated:
-Public Key = b62c1e4e3544a1f64212fca89046df98d998ea615e84c4348c4b5fd29c07ad52a970539df819e31990c1edf09b882e61
-Secret Key = c4cc596d7321a3054d397beff82fe64f49c3896a07a349d31f29574ac9f56965
-```
-
-
-### Files
-
-#### [ Warning: Underlying API to be deprecated ]
-
-The underlying files APIs used in the CLI, and perhaps much of the CLI will be deprecated in order to use [`sn_fs`](https://github.com/maidsafe/sn_fs) at some point. This is a POSIX based filesystem which is much more comprehensive and performant. It's not yet known the impact (if any) this will have on the CLI commands. But if you're interested in a filesystem on Safe, `sn_fs` is most definitely where you should be looking at the moment.
-
-#### Files...
-
-Uploading files and folders onto the network is also possible with the CLI application, and as we'll see here it's extremely simple to not just upload them but also keep them in sync with any modifications made locally to the folders and files.
-
-Files are uploaded on the Network and stored as `Public Blob` files, and the folders and sub-folders hierarchy is flattened out and stored in a container mapping each file's path with the corresponding `Blob` XOR-URL. This map is maintained on the Network in a special container called `FilesContainer`, which is stored as `Public Sequence` data. The data representation in the `FilesContainer` is planned to be implemented with [RDF](https://en.wikipedia.org/wiki/Resource_Description_Framework) and the corresponding `FilesContainer` RFC will be submitted, but at this stage this is being done only using a simple serialised structure.
-
-#### Files Put
-
-The most simple scenario is to upload all files and subfolders found within a local `./to-upload/` directory, recursively, onto a `FilesContainer` on the Network, obtaining the XOR-URL of the newly created container, as well as the XOR-URL of each of the files uploaded:
-```shell
-$ safe files put ./to-upload/ --recursive
-FilesContainer created at: "safe://bbkulcb5hsl2zbsia4af5i7myv2ujbet7di4gx5bstduikwgobru67esqu"
-+  ./to-upload/index.html          safe://bbkulcax6ulw7ovqhpsindkybsum4tusmvuc7ovtr2bu5gj6m4ugtu7euh
-+  ./to-upload/myfolder/notes.txt  safe://bbkulcan3may5gmqxqonwaoz2cjlkuc4cflrhwitmzy7ur4paof4u57yxz
-+  ./to-upload/img.jpeg            safe://bbkulcbtiq3vg4xehqbrjd2gz4kljguqtds5ko5khexya3v3k7scymcphj
-```
-
-Note that the `+` sign means the files were all added to the `FilesContainer`, which will make more sense later on when we see how to use the `files sync` command to update and/or delete files.
-
-A single file can also be uploaded using the `files put` command, which will create a `FilesContainer` as well but this time only a single file will be added to the map:
-```shell
-$ safe files put ./to-upload/myfile.txt
-FilesContainer created at: "safe://bbkulca25xhzwo6mcxlji7ocf5tm5hgn2x3mxtg62qzycculur4aixeywm"
-+  ./to-upload/myfile.txt  safe://bbkulcbxk23cfnj7gz3r4y7624kpb5spwf4b7jogu2rofhuj5xiqa5huh7
-```
-
-##### Base path of files in a FilesContainer
-
-When uploading files onto a `FilesContainer` with the CLI, the base path for the files in the container is set by default to be `/`. All the files at the source are published on the `FilesContainer` with an absolute path with base `/` path.
-
-As an example, if we upload three files, which at source are located at `/to-upload/file1.txt`, `/to-upload/myfolder/file2.txt`, and `/to-upload/myotherfolder/subfolder/file3.txt`, the files will be published on the `FilesContainer` with paths `/file1.txt`, `/myfolder/file2.txt`, and `/myotherfolder/subfolder/file3.txt` respectively.
-
-We can additionally pass a destination path argument to set a base path for each of the paths in the `FilesContainer`, e.g. if we provide `/mychosenroot/` destination path argument to the `files put` command when uploading the above files, they will be published on the `FilesContainer` with paths `/mychosenroot/file1.txt`, `/mychosenroot/myfolder/file2.txt`, and `/mychosenroot/myotherfolder/subfolder/file3.txt` respectively. This can be verified by querying the `FilesContainer` content with the `safe cat` command, please see further below for details of how this command works.
-
-#### Files Sync
-
-Once a set of files, folders and subfolders, have been uploaded to the Network onto a `FilesContainer` using the `files put` command, local changes made to those files and folders can be easily synced up using the `files sync` command. This command takes care of finding the differences/changes on the local files and folders, creating new `Public Blob` files as necessary, and updating the `FilesContainer` by publishing a new version of it at the same location on the Network.
-
-The `files sync` command follows a very similar logic to the well known `rsync` command, supporting a subset of its functionality. This subset will gradually be expanded with more supported features. Users knowing how to use `rsync` can easily start using the Safe CLI and the Safe Network for uploading files and folders, making it also easy to integrate existing automated systems which are currently making use of `rsync`.
-
-As an example, let's suppose we upload all files and subfolders found within the `./to-upload/` local directory, recursively, using `files put` command:
-```shell
-$ safe files put ./to-upload/ --recursive
-FilesContainer created at: "safe://hnyynyi6tgumo67yoauewe3ee3ojh37sbyr7rnh3nd6kkqhbo9decpjk64bnc"
-+  ./to-upload/another.md              safe://hbhyrydt5b95dmumcm8yig4u1keuuh8hgsr5yx39xn4mqikp91sbdhbpwp
-+  ./to-upload/subfolder/subexists.md  safe://hbhyryn9uodh1ju5uzyti3gmmtwburrssd89rcwcy3rzofdpypwomrzzte
-+  ./to-upload/subfolder/note.md       safe://hbhyryncjzga5uqp3ogeadqctigyaurpju8yauqptzgh5uyctogh3dkcbt
-+  ./to-upload/test.md                 safe://hbhyrydpan7d94mwp1bun3mxfnrfrui131an7ihu11wsn8dkr8odab9qwn
-```
-
-All the content of the `./to-upload/` local directory is now stored and published on the Safe Network. Now, let's say we make the following changes to our local files within the `./to-upload/` folder:
-- We edit `./to-upload/another.md` and change its content
-- We create a new file at `./to-upload/new.md`
-- And we remove the file `./to-upload/test.md`
-
-We can now sync up all the changes we just made, recursively, with the `FilesContainer` we previously created:
-```shell
-$ safe files sync ./to-upload/ safe://hnyynyi6tgumo67yoauewe3ee3ojh37sbyr7rnh3nd6kkqhbo9decpjk64bnc --recursive --delete
-FilesContainer synced up (version 1): "safe://hnyynyi6tgumo67yoauewe3ee3ojh37sbyr7rnh3nd6kkqhbo9decpjk64bnc?v=1"
-*  ./to-upload/another.md  safe://hbhyrynyr3osimhxa3mfqok7tto6cf3hhjy4sp3wdri6ee46x8xg68r9mj
-+  ./to-upload/new.md      safe://hbhyrydky3ga3xgkneiy1y5o6513rq6wdipqthkhd3ujqci9qmy8weihom
--  /test.md                safe://hbhyrydpan7d94mwp1bun3mxfnrfrui131an7ihu11wsn8dkr8odab9qwn
-```
-
-The `*`, `+` and `-` signs mean that the files were updated, added, and removed respectively.
-
-Also, please note we provided the optional `--delete` flag to the command above which forces the deletion of the files found at the targeted `FilesContainer` that are not found in the source location, like the case of `./to-upload/test.md` file in our example above. If we didn't provide such flag, only the modification and creation of files would have been updated on the `FilesContainer`, like the case of `./to-upload/another.md` and `./to-upload/new` files in our example above. Note that `--delete` is only allowed if the `--recursive` flag is also provided.
-
-The `files sync` command also supports to be passed a destination path as the `files put` command, but in this case the destination path needs to be provided as part of the target XOR-URL. E.g., we can sync a `FilesContainer` using the local path and provide a specific destination path `new-files` in the target XOR-URL:
-```shell
-$ safe files sync ./other-folder/ safe://hnyynyi6tgumo67yoauewe3ee3ojh37sbyr7rnh3nd6kkqhbo9decpjk64bnc/new-files
-FilesContainer synced up (version 2): "safe://hnyynyi6tgumo67yoauewe3ee3ojh37sbyr7rnh3nd6kkqhbo9decpjk64bnc?v=2"
-+  ./other-folder/file1.txt  safe://hbhydyn6b5x9nqxt5escpuzy3axrcqb9dgs7p74izmpfkmmquwrdgjig4k
-```
-
-The `./other-folder/file1.txt` file will be uploaded and published in the `FilesContainer` with path `/new-files/file1.txt`.
-
-One more thing to note about `files sync` command is the use of the `--update-nrs` flag. When syncing content using an NRS-URL (see [NRS section](#nrs-name-resolution-system) below for more information about NRS names and commands), if you want to update the NRS name to the new version generated after syncing the target `FilesContainer`, then it can be specified using the `--update-nrs` flag:
-```shell
-$ safe files sync ./to-upload/ safe://mywebsite --update-nrs
-FilesContainer synced up (version 1): "safe://mywebsite"
-*  ./to-upload/another.md  safe://hbhyrynyr3osimhxa3mfqok7tto6cf3hhjy4sp3wdri6ee46x8xg68r9mj
-+  ./to-upload/new.md      safe://hbhyrydky3ga3xgkneiy1y5o6513rq6wdipqthkhd3ujqci9qmy8weihom
-```
-
-#### Files Add
-
-It could be desirable in some scenarios to simply add a file to a `FilesContainer` rather than having the CLI to sync up a complete local folder, so the `files add` command could be used in such cases.
-
-We can add a single file from a local path, let's say `./some-other-folder/file.txt`, to our existing `FilesContainer` on the Safe Network with the following command:
-```shell
-$ safe files add ./some-other-folder/file.txt safe://hnyynyi6tgumo67yoauewe3ee3ojh37sbyr7rnh3nd6kkqhbo9decpjk64bnc/files-added/just-a-file.txt
-FilesContainer updated (version 3): "safe://hnyynyi6tgumo67yoauewe3ee3ojh37sbyr7rnh3nd6kkqhbo9decpjk64bnc?v=3"
-+  ./some-other-folder/file.txt  safe://hbhydynx64dxu5594yunsu41dykxt3nu1be81cy9igqzz3qtqrq1w3y6d9
-```
-
-If we have previously uploaded a file to the network, we can also add it to any existing `FilesContainer` by providing its XOR-URL as the `<location>` argument to the `files add` command. Let's add a file (the same file we uploaded in the previous command) to our `FilesContainer` again, but choosing a new destination filename, e.g. `/files-added/same-file.txt`:
-```shell
-$ safe files add safe://hbhydynx64dxu5594yunsu41dykxt3nu1be81cy9igqzz3qtqrq1w3y6d9 safe://hnyynyi6tgumo67yoauewe3ee3ojh37sbyr7rnh3nd6kkqhbo9decpjk64bnc/files-added/same-file.txt
-FilesContainer updated (version 4): "safe://hnyynyi6tgumo67yoauewe3ee3ojh37sbyr7rnh3nd6kkqhbo9decpjk64bnc?v=4"
-+  /files-added/same-file.txt  safe://hbhydynx64dxu5594yunsu41dykxt3nu1be81cy9igqzz3qtqrq1w3y6d9
-```
-
-#### Files Ls
-
-We can list the files from a `FilesContainer` using the `files ls` command:
-```shell
-$ safe files ls safe://hnyynyi6tgumo67yoauewe3ee3ojh37sbyr7rnh3nd6kkqhbo9decpjk64bnc
-Files of FilesContainer (version 4) at "safe://hnyynyi6tgumo67yoauewe3ee3ojh37sbyr7rnh3nd6kkqhbo9decpjk64bnc":
-Total: 6
-SIZE  CREATED               MODIFIED              NAME
-11    2020-01-28T20:26:05Z  2020-01-28T20:29:04Z  another.md
-38    2020-01-28T20:35:43Z  2020-01-28T20:35:43Z  files-added/
-30    2020-01-28T20:31:01Z  2020-01-28T20:31:01Z  new-files/
-10    2020-01-28T20:29:04Z  2020-01-28T20:29:04Z  new.md
-23    2020-01-28T20:26:05Z  2020-01-28T20:26:05Z  subfolder/
-```
-
-Note the size displayed for a subfolder is its total size taking into account all files contained within it.
-
-If we provide a path to a subfolder of the `FilesContainer`, this command will resolve the path and list only those files which paths are a child of the provided path:
-```shell
-$ safe files ls safe://hnyynyi6tgumo67yoauewe3ee3ojh37sbyr7rnh3nd6kkqhbo9decpjk64bnc/subfolder
-Files of FilesContainer (version 4) at "safe://hnyynyi6tgumo67yoauewe3ee3ojh37sbyr7rnh3nd6kkqhbo9decpjk64bnc/subfolder":
-Total: 1
-SIZE  CREATED               MODIFIED              NAME
-23    2020-01-28T20:26:05Z  2020-01-28T20:26:05Z  subexists.md
-8     2020-01-28T20:26:05Z  2020-01-28T20:26:05Z  note.md
-```
-
-#### Files Get
-
-The `files get` command copies file(s) from the network to the local filesystem.
-
-This command works similarly to Unix `cp` or `scp` or the windows `copy` command.  It accepts two arguments:
-
-```shell
-<source>  The target FilesContainer to retrieve from, optionally including the path to the directory or file within
-<dest>    The local destination path for the retrieved files and folders (default is '.')
-```
-
-note: Wildcards (eg, *.txt) and set/range expansion (eg photo{1-3}.jpg, photo{1,3,5}.jpg ) in
-the source URL path are not supported at this time, but are planned for a future release.
-
-
-It also accepts some unique flags/options:
-
-```shell
--e, --exists <exists>         How to handle pre-existing files [default: ask]  [possible values: ask, preserve, overwrite]
--i, --progress <progress>     How to display progress [default: bars]  [possible values: bars, text, none]
-```
-
-##### Example: retrieving contents of a file container to local working directory
-```shell
-$ safe files get safe://hnyynywwu865s4zgxj5z9gdjynpz9z93n8ru68931odfio7ogkjco7er7abnc
-[00:00:00] [########################################] 45B/45B (329B/s, 0s) Transfer
-Done. Retrieved 5 files to .
-```
-
-##### Example: retrieving subfolder in a file container to an existing local directory.
-
-```shell
-$ safe files get safe://hnyynywwu865s4zgxj5z9gdjynpz9z93n8ru68931odfio7ogkjco7er7abnc/testdata/subfolder existing_dir
-[00:00:00] [########################################] 27B/27B (425B/s, 0s) Transfer
-Done. Retrieved 2 files to existing_dir
-```
-
-We see that `subfolder` has been placed inside `existing_dir`.
-
-```shell
-$ tree existing_dir
-existing_dir
-└── subfolder
-    ├── sub2.md
-    └── subexists.md
-```
-
-##### Example: retrieving subfolder in a file container to a non-existent local directory (rename)
-
-```shell
-$ safe files get safe://hnyynywwu865s4zgxj5z9gdjynpz9z93n8ru68931odfio7ogkjco7er7abnc/testdata/subfolder nonexistent_dir
-[00:00:00] [########################################] 27B/27B (425B/s, 0s) Transfer
-Done. Retrieved 2 files to nonexistent_dir
-```
-
-We see that `subfolder` has been renamed to `nonexistent_dir`.
-
-```shell
-$ tree nonexistent_dir
-nonexistent_dir
-├── sub2.md
-└── subexists.md
-```
-
-##### Example: Retrieving individual file to an existing directory
-
-```shell
-$ safe files get safe://hnyynywwu865s4zgxj5z9gdjynpz9z93n8ru68931odfio7ogkjco7er7abnc/testdata/subfolder/sub2.md existing_dir/
-[00:00:00] [########################################] 4B/4B (378B/s, 0s) Transfer
-Done. Retrieved 1 files to existing_dir/
-```
-
-We see that the file is now inside `existing_dir`.
-
-```shell
-$ tree existing_dir
-existing_dir
-└── sub2.md
-```
-
-##### Example: Retrieving individual file to a new filename
-
-```shell
-$ safe files get safe://hnyynywwu865s4zgxj5z9gdjynpz9z93n8ru68931odfio7ogkjco7er7abnc/testdata/subfolder/sub2.md existing_dir/new_filename
-[00:00:00] [########################################] 4B/4B (374B/s, 0s) Transfer
-Done. Retrieved 1 files to existing_dir/new_filename
-```
-
-We see that `new_filename` is now inside `existing_dir`.
-
-```shell
-$ tree existing_dir
-existing_dir
-└── new_filename
-```
-
-##### A performance note about very large FileContainers
-
-Subfolder or single-file downloads from a FileContainer with thousands of files
-may be slower than expected.
-
-This is because the entire FileContainer is fetched and locally filtered to
-obtain the XorUrl for each file that matches the source URL path.
-
-Future releases may operate differently.
-
-
-#### Files Tree
-
-The `files tree` command displays a visual representation of an entire directory tree.
-
-```shell
-$ safe files tree safe://hnyynyiodw4extpc7xh3dncfgsg4sjzsygru9k8omo988brz688oxkxhxgbnc
-safe://hnyynyiodw4extpc7xh3dncfgsg4sjzsygru9k8omo988brz688oxkxhxgbnc
-└── testdata
-    ├── another.md
-    ├── noextension
-    ├── subfolder
-    │   ├── sub2.md
-    │   └── subexists.md
-    └── test.md
-
-2 directories, 5 files
-```
-
-If we provide a path to a subfolder of the `FilesContainer`, this command will resolve the path and list only those files which paths are a child of the provided path:
-
-```shell
-$ safe files tree safe://hnyynyiodw4extpc7xh3dncfgsg4sjzsygru9k8omo988brz688oxkxhxgbnc/testdata/subfolder
-safe://hnyynyiodw4extpc7xh3dncfgsg4sjzsygru9k8omo988brz688oxkxhxgbnc/testdata/subfolder
-├── sub2.md
-└── subexists.md
-
-0 directories, 2 files
-```
-
-File details can be displayed with the `--details` flag:
-
-```shell
-$ safe files tree --details safe://hnyynyiodw4extpc7xh3dncfgsg4sjzsygru9k8omo988brz688oxkxhxgbnc/testdata
-SIZE  CREATED               MODIFIED              NAME
-                                                  safe://hnyynyiodw4extpc7xh3dncfgsg4sjzsygru9k8omo988brz688oxkxhxgbnc/testdata
-6     2020-03-06T18:31:55Z  2020-03-06T18:31:55Z  ├── another.md
-0     2020-03-06T18:31:55Z  2020-03-06T18:31:55Z  ├── noextension
-                                                  ├── subfolder
-4     2020-03-06T18:31:55Z  2020-03-06T18:31:55Z  │   ├── sub2.md
-23    2020-03-06T18:31:55Z  2020-03-06T18:31:55Z  │   └── subexists.md
-12    2020-03-06T18:31:55Z  2020-03-06T18:31:55Z  └── test.md
-
-1 directory, 5 files
-```
-
-#### Files Rm
-
-Removing files from a `FilesContainer` which is in sync with a folder in the local file system can be done by simply removing them locally followed by a call to `files sync` command. If we otherwise are not in such a scenario and would like to remove files directly from a `FilesContainer` we can achieve it with the `file rm` command.
-
-As an example, we can remove single file to our existing `FilesContainer` on the Safe Network with the following command:
-```shell
-$ safe files rm safe://hnyynyi6tgumo67yoauewe3ee3ojh37sbyr7rnh3nd6kkqhbo9decpjk64bnc/another.md
-FilesContainer updated (version 5): "safe://hnyynyi6tgumo67yoauewe3ee3ojh37sbyr7rnh3nd6kkqhbo9decpjk64bnc?v=5"
--  /another.md  safe://hbhyrynyr3osimhxa3mfqok7tto6cf3hhjy4sp3wdri6ee46x8xg68r9mj
-```
-
-Removing an entire subfolder from a `FilesContainer` rather than a single file is also possible, we just need to pass the `--recursive` flag and the path to the subfolder we would like to remove:
-```shell
-$ safe files rm safe://hnyynyi6tgumo67yoauewe3ee3ojh37sbyr7rnh3nd6kkqhbo9decpjk64bnc/subfolder --recursive
-FilesContainer updated (version 6): "safe://hnyynyi6tgumo67yoauewe3ee3ojh37sbyr7rnh3nd6kkqhbo9decpjk64bnc?v=6"
--  /subfolder/subexists.md  safe://hbhyryn9uodh1ju5uzyti3gmmtwburrssd89rcwcy3rzofdpypwomrzzte
--  /subfolder/note.md       safe://hbhyryncjzga5uqp3ogeadqctigyaurpju8yauqptzgh5uyctogh3dkcbt
-```
-
-### Xorurl
-
-As we've seen, when uploading files to the network, each file is uploaded as an `Blob` using the [self-encryption algorithm](https://github.com/maidsafe/self_encryption) in the client, splitting the files into encrypted chunks, and the resulting file's XOR-URL is linked from a `FilesContainer`.
-
-The file's XOR-URL is deterministic based on its content, i.e. the location where each of its chunks are stored is determined based on the file's content, and performed at the client before uploading the chunks to the network. Therefore the XOR-URL is always the same if the content of a file doesn't change. All this means is we can know what the file's XOR-URL will be without uploading it to the network.
-
-Obtaining local files' XOR-URLs without uploading them to the network can be done in two different ways. We can use the `--dry-run` flag in any of the files commands, e.g.:
-```shell
-$ safe files put ./to-upload/ --recursive --dry-run
-NOTE the operation is being performed in dry-run mode, therefore no changes are committed to the network.
-FilesContainer not created since running in dry-run mode
-+  ./to-upload/another.md              safe://hoxm5aps8my8he8cpgdqh8k5wuox5p7kzed6bsbajayc3gc8pgp36s
-+  ./to-upload/subfolder/subexists.md  safe://hoqc6etdwbx6s86u3bkxenos3rf7dtr51eqdt17smxsw7aejot81dc
-+  ./to-upload/test.md                 safe://hoxibhqth9awkjgi35sz73u35wyyscuht65m3ztrznb6thd5z8hepx
-```
-
-There is also a handy `safe xorurl` command which allows us to provide a local path and obtain the XOR-URLs of the files found in such path, without uploading them to the network:
-```shell
-$ safe xorurl ./to-upload/ --recursive
-3 file/s processed:
-+  ./to-upload/another.md              safe://hoxm5aps8my8he8cpgdqh8k5wuox5p7kzed6bsbajayc3gc8pgp36s
-+  ./to-upload/subfolder/subexists.md  safe://hoqc6etdwbx6s86u3bkxenos3rf7dtr51eqdt17smxsw7aejot81dc
-+  ./to-upload/test.md                 safe://hoxibhqth9awkjgi35sz73u35wyyscuht65m3ztrznb6thd5z8hepx
-```
-
-#### Xorurl decode
-
-XOR-URLs encode not only information about the location of the content, but also about the content type, native data type the data is being held on, etc.
-
-In some particular cases it may be useful for the user to be able to decode this type of information from a given XOR-URL:
-```shell
-$ safe xorurl decode safe://hnyynyzonskbrgd57kt8c1pnb14qg8oh8wjo7xiku4mh4tc67wjax3c54sbnc
-Information decoded from XOR-URL: safe://hnyynyzonskbrgd57kt8c1pnb14qg8oh8wjo7xiku4mh4tc67wjax3c54sbnc
-Xorname: e02b282430f7d544ec93441969c63c387a261d7d553d2f9a8b3dda270fcb37ab
-Type tag: 1100
-Native data type: PublicSequence
-Path: none
-Sub names: []
-Content version: latest
-```
-
-### Cat
-
-The `cat` command is probably the most straight forward command, it allows users to fetch data from the Network using a URL, and render it according to the type of data being fetched:
-```shell
-$ safe cat safe://<NRS-URL or XOR-URL>
-```
-
-If the URL targets a published `FilesContainer`, the `cat` command will fetch its content, and render it showing the list of files contained (linked) in it, along with the corresponding XOR-URLs for each of the linked files.
-
-Let's see this in action, if we upload some folder using the `files put` command, e.g.:
-```shell
-$ safe files put ./to-upload/ --recursive
-FilesContainer created at: "safe://hnyynyixxj9uewuhh64rgg9zsdhaynwhc88mpyfpor5carg8xx6qs6jknnbnc"
-+  ./to-upload/another.md              safe://hbhyrynyr3osimhxa3mfqok7tto6cf3hhjy4sp3wdri6ee46x8xg68r9mj
-+  ./to-upload/subfolder/subexists.md  safe://hbhyryn9uodh1ju5uzyti3gmmtwburrssd89rcwcy3rzofdpypwomrzzte
-+  ./to-upload/test.md                 safe://hbhyrydpan7d94mwp1bun3mxfnrfrui131an7ihu11wsn8dkr8odab9qwn
-```
-
-We can then use `safe cat` command with the XOR-URL of the `FilesContainer` just created to render the list of files linked from it:
-```shell
-$ safe cat safe://hnyynyixxj9uewuhh64rgg9zsdhaynwhc88mpyfpor5carg8xx6qs6jknnbnc
-Files of FilesContainer (version 0) at "safe://hnyynyixxj9uewuhh64rgg9zsdhaynwhc88mpyfpor5carg8xx6qs6jknnbnc":
-+-------------------------+------+----------------------+----------------------+-------------------------------------------------------------------+
-| Name                    | Size | Created              | Modified             | Link                                                              |
-+-------------------------+------+----------------------+----------------------+-------------------------------------------------------------------+
-| /another.md             | 11   | 2020-01-28T20:51:05Z | 2020-01-28T20:51:05Z | safe://hbhyrynyr3osimhxa3mfqok7tto6cf3hhjy4sp3wdri6ee46x8xg68r9mj |
-+-------------------------+------+----------------------+----------------------+-------------------------------------------------------------------+
-| /test.md                | 12   | 2020-01-28T20:51:05Z | 2020-01-28T20:51:05Z | safe://hbhyrydpan7d94mwp1bun3mxfnrfrui131an7ihu11wsn8dkr8odab9qwn |
-+-------------------------+------+----------------------+----------------------+-------------------------------------------------------------------+
-| /subfolder/subexists.md | 23   | 2020-01-28T20:51:05Z | 2020-01-28T20:51:05Z | safe://hbhyryn9uodh1ju5uzyti3gmmtwburrssd89rcwcy3rzofdpypwomrzzte |
-+-------------------------+------+----------------------+----------------------+-------------------------------------------------------------------+
-```
-
-We could also take any of the XOR-URLs of the individual files and have the `cat` command fetch the content of the file and show it in the output, e.g. let's use the XOR-URL of the `/test.md` file to fetch its content:
-```shell
-$ safe cat safe://hbhyrydpan7d94mwp1bun3mxfnrfrui131an7ihu11wsn8dkr8odab9qwn
-hello tests!
-```
-
-Alternatively, we could use the XOR-URL of the `FilesContainer` and provide the path of the file we are trying to fetch, in this case the `cat` command will resolve the path and follow the corresponding link to read the file's content directly for us. E.g. we can also read the content of the `/test.md` file with the following command:
-```shell
-$ safe cat safe://hnyynyixxj9uewuhh64rgg9zsdhaynwhc88mpyfpor5carg8xx6qs6jknnbnc/test.md
-hello tests!
-```
-
-A `Wallet` can be also fetched with `cat` to inspect its content, the list of spendable balances it holds will be listed, and we can see which of them is currently the default to be used in a transfer operation:
-```shell
-$ safe cat safe://hnyybyqbp8d4u79f9sqhcxtdczgb76iif74cdsjif1wegik9t38diuk1yny9e
-Spendable balances of Wallet at "safe://hnyybyqbp8d4u79f9sqhcxtdczgb76iif74cdsjif1wegik9t38diuk1yny9e":
-+---------+-------------------------+-------------------------------------------------------------------+
-| Default | Friendly Name           | SafeKey URL                                                       |
-+---------+-------------------------+-------------------------------------------------------------------+
-| *       | my-default-balance      | safe://hbyyyybffgc3smq1ynjewsbtqkm5h9rq367n6krzd9rz65p8684x9wy81m |
-+---------+-------------------------+-------------------------------------------------------------------+
-|         | first-spendable-balance | safe://hbyyyybqk69tpm67ecnzjg66tcrja3ugq81oh6gfaffwaty614rmttmyeu |
-+---------+-------------------------+-------------------------------------------------------------------+
-```
-
-As seen above, the `safe cat` command can be used to fetch any type of content from the Safe Network. At this point it only supports files (`Blob`), `FilesContainer`s, `Wallet`s, and `NRS-Container`s (see further below about NRS Containers and commands), but it will be expanded as more types are supported by the CLI and its API.
-
-#### Retrieving binary files with --hexdump
-
-By default, binary files are treated just like a plaintext file and will typically display unreadable garbage on the screen unless the output is redirected to a file, eg:
-
-```shell
-$ safe cat safe://hbwybynbbwotm5qykdfxuu4r4doogaywf8jupxats5zg39xjjtd8xmtpky > /tmp/favicon.ico
-```
-
-However, the flag --hexdump is available which provides a more human-friendly hexadecimal dump, similar to that of the standard *xxd* Unix tool.  Here's an example.
-
-```shell
-$ safe cat --hexdump safe://hbwybynbbwotm5qykdfxuu4r4doogaywf8jupxats5zg39xjjtd8xmtpky | head
-Length: 1406 (0x57e) bytes
-0000:   00 00 01 00  01 00 10 10  00 00 01 00  08 00 68 05   ..............h.
-0010:   00 00 16 00  00 00 28 00  00 00 10 00  00 00 20 00   ......(....... .
-0020:   00 00 01 00  08 00 00 00  00 00 00 01  00 00 00 00   ................
-0030:   00 00 00 00  00 00 00 01  00 00 00 00  00 00 f4 cc   ................
-0040:   a8 00 cb 7b  45 00 fb f2  e5 00 ab 62  46 00 ab 60   ...{E......bF..`
-0050:   46 00 c0 a6  8e 00 f2 d9  c1 00 f5 e8  df 00 e0 9a   F...............
-0060:   5e 00 ea c0  9e 00 e8 ae  77 00 be 85  5d 00 bb 61   ^.......w...]..a
-0070:   35 00 fa ed  d7 00 ff fc  f7 00 ce 88  4c 00 b0 56   5...........L..V
-0080:   34 00 fe fa  f6 00 bf 87  5b 00 b1 6b  50 00 dd 82   4.......[..kP...
-```
-
-#### Retrieving older versions of content
-
-As we've seen above, we can use `cat` command to retrieve the latest/current version of any type of content from the Network using their URL. But every change made to content that is uploaded to the Network as `Public` data is perpetual, and therefore a new version is generated when performing any amendments to it, keeping older versions also available forever.
-
-We can use the `cat` command to also retrieve any version of content that was uploaded by appending a query param to the URL. E.g. given the XOR-URL of the `FilesContainer` we created in previous sections (`safe://hnyynyi6tgumo67yoauewe3ee3ojh37sbyr7rnh3nd6kkqhbo9decpjk64bnc`), which reached version 2 after a couple of amendments we made with `files sync` command, we can retrieve the very first version (version 0) by using `v=<version>` query param:
-```shell
-$ safe cat "safe://hnyynyi6tgumo67yoauewe3ee3ojh37sbyr7rnh3nd6kkqhbo9decpjk64bnc?v=0"
-Files of FilesContainer (version 0) at "safe://hnyynyi6tgumo67yoauewe3ee3ojh37sbyr7rnh3nd6kkqhbo9decpjk64bnc?v=0":
-+-------------------------+------+----------------------+----------------------+-------------------------------------------------------------------+
-| Name                    | Size | Created              | Modified             | Link                                                              |
-+-------------------------+------+----------------------+----------------------+-------------------------------------------------------------------+
-| /another.md             | 6    | 2019-07-24T13:22:49Z | 2019-07-24T13:22:49Z | safe://hoxm5aps8my8he8cpgdqh8k5wuox5p7kzed6bsbajayc3gc8pgp36s |
-+-------------------------+------+----------------------+----------------------+-------------------------------------------------------------------+
-| /subfolder/subexists.md | 7    | 2019-07-24T13:22:49Z | 2019-07-24T13:22:49Z | safe://hoqc6etdwbx6s86u3bkxenos3rf7dtr51eqdt17smxsw7aejot81dc |
-+-------------------------+------+----------------------+----------------------+-------------------------------------------------------------------+
-| /test.md                | 12   | 2019-07-24T13:22:49Z | 2019-07-24T13:22:49Z | safe://hoxibhqth9awkjgi35sz73u35wyyscuht65m3ztrznb6thd5z8hepx |
-+-------------------------+------+----------------------+----------------------+-------------------------------------------------------------------+
-```
-
-### NRS (Name Resolution System)
-
-As we've seen in all the above sections, every piece of data on the Safe Network has a unique location. Such location is determined by the XoR name given to it in the Network's XoR address space, as well as some other information which depends on the native date type, like in the case of `MutableData` data type which also has a type tag associated to it apart from its XoR address.
-
-So far all commands were using the XOR-URLs to either inform of the new data created/stored on the Network, as well as for retrieving data from the Network.
-
-While XOR-URLs are simply a way to encode Safe Network data unique location into a URL, there are some incentives for having more human-friendly URLs that can be easily remembered and recognisable when trying to share them with other people, or use them with tools and applications like the Safe CLI or the Safe Browser.
-
-This is why the Safe Network also supports having such human-friendly URLs through what it's called the `Name Resolution System (NRS)`. The NRS allows users to create friendly names that are resolvable to a unique location on the Network. These friendly names can be used in the form of a URL (NRS-URL) to share with other people the location of websites, web applications, files and folders, safecoin wallets for receiving transfers, Safe IDs, etc.
-
-In this section we will explore the CLI commands which allow users to generate, administer, and use the NRS and its NRS-URLs for publishing and retrieving data to/from the Safe Network.
-
-#### NRS Create
-
-Creating a friendly name on the Network can be achieved with the `nrs create` subcommand. This subcommand generates an NRS Container automatically linking it to any data we decide to link the friendly name to. An NRS Container is stored on the Network as a `Public Sequence` data, and it contains an NRS Map using RDF for its data representation (since this is still under development, pseudo-RDF data is now being used temporarily). This Map has a list of subnames and where each of them are being linked to, e.g. `mysubname` can be created as a subname of `mywebsite` NRS name by having `mysubname` linked to a particular `FilesContainer` XOR-URL so that it can be fetched with `safe://mysubname.mywebsite`.
-
-Let's imagine we have uploaded the files and folders of a website we want to publish on the Safe Network with `files put` command:
-```shell
-$ safe files put ./website-to-publish/ --recursive
-FilesContainer created at: "safe://hnyynyie8kccparz3pcxj9uisdc4gyzcpem9dfhehhjd6hpzwf8se5w1zobnc"
-+  ./website-to-publish/index.html              safe://hbyyyydhp7y3mb6zcj4herpqm53ywnbycstamb54yhniud1cij7frjfe8c
-+  ./website-to-publish/image.jpg               safe://hbyyyynkt8ak5mxmbqkdt81hqceota8fu83e49gi3weszddujfc8fxcugp
-+  ./website-to-publish/contact/form.html       safe://hbyyyyd1sw4dd57k1xeeijukansatia6mthaz1h6htnb8pjoh9naskoaks
-```
-
-As we know that website is now publicly available on the Safe Network for anyone who wants to visit using its XOR-URL "safe://hnyynyie8kccparz3pcxj9uisdc4gyzcpem9dfhehhjd6hpzwf8se5w1zobnc" with either `$ safe cat` command, or a Safe Browser. But let's now create a NRS name for it and obtain its human-friendly NRS-URL:
-```shell
-$ safe nrs create mywebsite --link "safe://hnyynyie8kccparz3pcxj9uisdc4gyzcpem9dfhehhjd6hpzwf8se5w1zobnc?v=0"
-New NRS Map for "safe://mywebsite" created at: "safe://hnyydyz7utb6npt9kg3aksgorfwmkphet8u8z3or4nsu8n3bj8yiep4a91bqh"
-+  mywebsite  safe://hnyynyie8kccparz3pcxj9uisdc4gyzcpem9dfhehhjd6hpzwf8se5w1zobnc?v=0
-```
-
-Note that we provided a versioned URL to the `--link` argument in the command above, i.e. a URL which targets a specific version of the content with `?v=<version number>`. Any type of content which can have different versions (like the case of a `FilesContainer` in our example) can be mapped/linked from an NRS name/subname only if a specific version is provided in the link URL. If you are using a bash based system and want to provide a version (or any other command containing a question mark), the URL must be wrapped in double quotes or bash will interpret the link as a file path and throw an error, e.g. use `"safe://hnyynyie8kccparz3pcxj9uisdc4gyzcpem9dfhehhjd6hpzwf8se5w1zobnc?v=0"`, not `safe://hnyynyie8kccparz3pcxj9uisdc4gyzcpem9dfhehhjd6hpzwf8se5w1zobncv=0`.
-
-We can now share the NRS-URL `safe://mywebsite` to anyone who wants to visit our website. Using this NRS-URL we can now fetch the same content we would do when using the `FilesContainer` XOR-URL we linked to it, thus we can fetch it using the following command:
-```shell
-$ safe cat safe://mywebsite
-Files of FilesContainer (version 0) at "safe://mywebsite":
-+-------------------------+------+----------------------+----------------------+-------------------------------------------------------------------+
-| Name                    | Size | Created              | Modified             | Link                                                              |
-+-------------------------+------+----------------------+----------------------+-------------------------------------------------------------------+
-| /index.html             | 146  | 2019-07-24T14:31:42Z | 2019-07-24T14:31:42Z | safe://hbyyyydhp7y3mb6zcj4herpqm53ywnbycstamb54yhniud1cij7frjfe8c |
-+-------------------------+------+----------------------+----------------------+-------------------------------------------------------------------+
-| /image.jpg              | 391  | 2019-07-24T14:31:42Z | 2019-07-24T14:31:42Z | safe://hbyyyynkt8ak5mxmbqkdt81hqceota8fu83e49gi3weszddujfc8fxcugp |
-+-------------------------+------+----------------------+----------------------+-------------------------------------------------------------------+
-| /contact/form.html      | 23   | 2019-07-24T14:31:42Z | 2019-07-24T14:31:42Z | safe://hbyyyyd1sw4dd57k1xeeijukansatia6mthaz1h6htnb8pjoh9naskoaks |
-+-------------------------+------+----------------------+----------------------+-------------------------------------------------------------------+
-```
-
-In this example the `cat` simply prints out the content of the top level folder (`FilesContainer`) as we've learned from previous sections of this guide, but any other tool or application would be treating this in different ways, e.g. the Safe Browser would be automatically fetching the `index.html` file from it and rendering the website to the user.
-
-We can obviously fetch the content of any of the files published at this NRS-URL using the corresponding path:
-```shell
-$ safe cat safe://mywebsite/contact/form.html
-<!DOCTYPE html>
-<html>
-<body>
-<h2>Contact Form</h2>
-<form>
-  ...
-</form>
-</body>
-</html>
-```
-
-##### Sub Names
-
-Much like the old internet, the NRS system provides increased flexibility for those wanting to have a variety of resources available under one public name, via using `Sub Names`. This is done by creating a Public name and using a `.` (dot) character to separate it into various, individually controllable parts.
-
-For example, you may wish to have `safe://mywebsite` to be about you in general, whereas `safe://blog.mywebsite` point to a different site which is your blog.
-
-To create a public name with subnames, you need only to pass the full string with `.` separators, just like any traditional URL, to the CLI:
-```shell
-$ safe nrs create blog.mywebsite --link "safe://hnyynyie8kccparz3pcxj9uisdc4gyzcpem9dfhehhjd6hpzwf8se5w1zobnc?v=0"
-New NRS Map for "safe://blog.mywebsite" created at: "safe://hnyydyz7utb6npt9kg3aksgorfwmkphet8u8z3or4nsu8n3bj8yiep4a91bqh"
-+  blog.mywebsite  safe://hnyynyie8kccparz3pcxj9uisdc4gyzcpem9dfhehhjd6hpzwf8se5w1zobnc?v=0
-```
-
-As the NRS CLI advances, you'll be able to individually add to both `blog.mywebsite`, or indeed just `mywebsite`, as well as change what the `default` resource to retrieve is for both.
-
-#### NRS Add
-
-Once a public name has been created with `nrs create` command, more sub names can be added to it using the `nrs add` command. This command expects the same arguments as `nrs create` command but it only requires and assumes that the public name already exists.
-
-Let's add `profile` sub name to the `mywebsite` NRS name we created before:
-```shell
-$ safe nrs add profile.mywebsite --link "safe://hnyynyipybem7ihnzqya3w31seezj4i6u8ckg9d7s39exz37z3nxue3cnkbnc?v=0"
-NRS Map updated (version 1): "safe://hnyydyz7utb6npt9kg3aksgorfwmkphet8u8z3or4nsu8n3bj8yiep4a91bqh"
-+  profile.mywebsite  safe://hnyynyz8m4pkok41qrn9gkrwz35fu8zxfkwrc9xrt595wjtodacx9n8u3wbnc
-```
-
-The safe nrs add command can also be used to update subnames after they have been added to a public name.
-For example, if we have made changes to files mapped to the `profile.mywebsite` NRS subname we created before, we can use `nrs add` to update its link:
-```shell
-$ safe nrs add profile.mywebsite --link safe://hnyynyw9ru4afkbfee5m4ca4jbho4f5bj6ynep5k1pioyge6dihfqyjfrnbnc?v=0
-NRS Map updated (version 2): "safe://profile.hnyydyz7utb6npt9kg3aksgorfwmkphet8u8z3or4nsu8n3bj8yiep4a91bqh"
-+  profile.mywebsite  safe://hnyynyw9ru4afkbfee5m4ca4jbho4f5bj6ynep5k1pioyge6dihfqyjfrnbnc?v=0
-```
-
-#### NRS Remove
-
-Removing sub names from an NRS Map Container is very simple and straightforward, since the only information required to do so is just the NRS-URL. The `nrs remove` command will remove only the sub name specified in the provided NRS-URL without touching any of the other existing sub names, e.g. if the `safe://sub-b.sub-a.mypubname` NRS-URL is provided then only `sub-b` sub name will be removed from `mypubname` NRS Map Container (by creating a new version of it, remember this is all part of the perpetual web).
-
-Let's remove the `profile` sub name from the `mywebsite` NRS name we added before:
-```shell
-$ safe nrs remove profile.mywebsite
-NRS Map updated (version 3): "safe://hnyydyz7utb6npt9kg3aksgorfwmkphet8u8z3or4nsu8n3bj8yiep4a91bqh"
--  profile.mywebsite  safe://hnyynyw9ru4afkbfee5m4ca4jbho4f5bj6ynep5k1pioyge6dihfqyjfrnbnc?v=0
-```
-
-### Safe-URLs
-
-In previous sections of this guide we explained how we can create two types of safe:// URLs, XOR-URLs and NRS-URLs. It has been explained that safe:// URLs can contain a path as well, if they target a `FilesContainer`, and they can also be post-fixed with `v=<version>` query param in order to target a specific version of the content rather than the latest/current version when this query param is omitted.
-
-All these types of safe:// URLs can be used in any of the supported CLI commands interchangeably as the argument of any command which expects safe:// URL.
-
-E.g. we can retrieve the content of a website with the `cat` command using either its XOR-URL or its NRS-URL, and either fetching the latest version of it or supplying the query param to get a specific version of it. Thus, if we wanted to fetch `version #1` of the site we published at `safe://mywebsite` (which NRS Map Container XOR-URL is `safe://hnyydyz7utb6npt9kg3aksgorfwmkphet8u8z3or4nsu8n3bj8yiep4a91bqh`), the following two commands would be equivalent:
-- `$ safe cat "safe://hnyydyz7utb6npt9kg3aksgorfwmkphet8u8z3or4nsu8n3bj8yiep4a91bqh?v=1"`
-- `$ safe cat "safe://mywebsite?v=1"`
-
-In both cases the NRS Map Container will be found (from above URLs) by decoding the XOR-URL or by resolving NRS public name. Once that's done, and since the content is an NRS Map, following the rules defined by NRS and the map found in it the target link will be resolved from it. In some circumstances, it may be useful to get information about the resolution of a URL, which can be obtained using the `dog` command.
-
-#### Symlinks
-
-The sn_cli supports upload and retrieval of symlinks using the above commands. It can also resolve relative symlinks in a FileContainer provided that the target exists in the FileContainer.
-
-[More Details](README-symlinks.md)
-
-### Dog
-
-The Safe Network relates information and content using links, as an example, just considering some of the type of content we've seen in this guide, `FilesContainer`s, `Wallet`s and `NRS Map Container`s, they are all containers with named links (Safe-URLs) to other content on the network, and depending on the abstraction they provide, each of these links are resolved following a specific set of rules for each type of container, e.g. NRS subnames are resolved with a predefined set of rules, while a file's location is resolved from a FilesContainer with another set of predefined rules.
-
-Using the `cat` command is a very straightforward way of retrieving any type of data and see its content, but sometimes we may want to understand how the location of the content being retrieved is resolved using these set of predefined rules, and how links are resolved to eventually find the location of the content we are retrieving. This is when we need the `dog` command to sniff around and show the trace when resolving all these links from a URL.
-
-The most basic case for the `dog` command is to get information about the native data type holding a content found with a XOR-URL:
-```shell
-$ safe dog safe://hnyynywttiyr6tf3qk811b3rto9azx8579h95ewbs3ikwpctxdhtqesmwnbnc
-Native data type: PublicSequence
-Version: 0
-Type tag: 1100
-XOR name: 0x231a809e8972e51e520e49187f1779f7dff3fb45036cd5546b22f1f22e459741
-XOR-URL: safe://hnyynywttiyr6tf3qk811b3rto9azx8579h95ewbs3ikwpctxdhtqesmwnbnc
-```
-
-In this case we see the location where this data is stored on the Network (this is called the XOR name), a type tag number associated with the content (1100 was set for this particular type of container), and the native Safe Network data type where this data is being held on (`PublicSequence`), and since this type of data is versionable we also see which is the version of the content the URL resolves to.
-
-Of course the `safe dog` command can be used also with other type of content like files (`Blob`), e.g. if we use it with a `FilesContainer`'s XOR-URL and the path of one of the files it contains:
-```shell
-$ safe dog safe://hnyynywttiyr6tf3qk811b3rto9azx8579h95ewbs3ikwpctxdhtqesmwnbnc/subfolder/index.html
-Native data type: PublicBlob
-XOR name: 0xda4ce4aa59889874921817e79c2b98dc3dbede7fd9a9808a60aa2d35efaa05f4
-XOR-URL: safe://hbhybyds1ch1ifunraq1jbof98uoi3tzb7z5x89spjonfgbktpgzz4wbxw
-Media type: text/html
-```
-
-But how about using the `dog` command with an NRS URL, as we now know it's resolved using the NRS rules and following the links found in the NRS Map Container:
-```shell
-$ safe dog safe://mywebsite/contact/form.html
-Native data type: PublicBlob
-XOR name: 0xda4ce4aa59889874921817e79c2b98dc3dbede7fd9a9808a60aa2d35efaa05f4
-XOR-URL: safe://hbhybyds1ch1ifunraq1jbof98uoi3tzb7z5x89spjonfgbktpgzz4wbxw
-Media type: text/html
-
-Resolved using NRS Map:
-PublicName: "mywebsite"
-Container XOR-URL: safe://hnyydyz7utb6npt9kg3aksgorfwmkphet8u8z3or4nsu8n3bj8yiep4a91bqh
-Native data type: PublicSequence
-Type tag: 1500
-XOR name: 0xfb3887c26c7ea3670ab1a042d16a6f1113ccf7cc09a15a6716429382a86eb1f9
-Version: 3
-+------------------+----------------------+----------------------+--------------------------------------------------------------------------+
-| NRS name/subname | Created              | Modified             | Link                                                                     |
-+------------------+----------------------+----------------------+--------------------------------------------------------------------------+
-| mywebsite        | 2019-07-24T14:32:13Z | 2019-07-24T14:32:13Z | safe://hnyynyie8kccparz3pcxj9uisdc4gyzcpem9dfhehhjd6hpzwf8se5w1zobnc?v=0 |
-+------------------+----------------------+----------------------+--------------------------------------------------------------------------+
-| blog.mywebsite   | 2019-07-24T16:52:30Z | 2019-07-24T16:52:30Z | safe://hnyynyie8kccparz3pcxj9uisdc4gyzcpem9dfhehhjd6hpzwf8se5w1zobnc?v=0 |
-+------------------+----------------------+----------------------+--------------------------------------------------------------------------+
-```
-
-In this case we don't only get information about the content that the URL resolves to, but also about the NRS Map Container this NRS-URL was resolved with. E.g. we see the XOR-URL of the NRS Map Container, its version, and among other data we also see the list of all NRS names defined by it with their corresponding XOR-URL links.
-
-### Seq (Sequence)
-
-As mentioned before, `FilesContainers` and `NRS Map Containers` are abstractions created on top of the network's native `Public Sequence` data type. A `Public Sequence` is a very simple data type that allows the user to only append elements to it once it has been created on the network.
-
-Mutations made to `FilesContainers` and `NRS Map Containers` are made by storing the new version as a snapshot of the content and appended as a new item into its underlying `Public Sequence`. This is how these types of content are able to keep the complete history on the network.
-
-#### Seq Store
-
-The CLI also allows us to store our own `Public Sequence` instances, with any other type of content we would like to store, instead of the data representing a `FilesContainer` or `NRS Map Container`. We can store a `Public Sequence` on the network with "my initial note" string as its first item:
-```shell
-$ safe seq store "my initial note"
-Public Sequence stored at: "safe://hnyyyyp3yb3dczuaaiwx1mb5491xir4kz1hex3d1pc34oxwicy7scm3x4ybfo"
-```
-
-We can then retrieve the content of this Sequence data, using either the `cat`/`dog` command as we do it with any other type of content:
-```shell
-$ safe cat safe://hnyyyyp3yb3dczuaaiwx1mb5491xir4kz1hex3d1pc34oxwicy7scm3x4ybfo
-Public Sequence (version 0) at "safe://hnyyyyp3yb3dczuaaiwx1mb5491xir4kz1hex3d1pc34oxwicy7scm3x4ybfo":
-my initial note
-```
-
-It's also possible to pipe the output of another command into the `seq store` command to store a new `Sequence` with the content obtained from STDIN by providing `-` as the data argument:
-```shell
-$ echo "hello from stdin" | safe seq store -
-Public Sequence stored at: "safe://hnyyyypfneksex7qxr5zuqqizdkbqbmn1tir1pmfwz1wsghb69rna76syabfo"
-
-$ safe cat safe://hnyyyypfneksex7qxr5zuqqizdkbqbmn1tir1pmfwz1wsghb69rna76syabfo
-Public Sequence (version 0) at "safe://hnyyyypfneksex7qxr5zuqqizdkbqbmn1tir1pmfwz1wsghb69rna76syabfo
-hello from stdin
-```
-
-##### Private Sequence
-
-The above CLI command will store the `Sequence` as Public by default, i.e. it's perpetually stored on the network and publicly available for other users to read it. We can otherwise store the new `Sequence` as private content, in which case, only the creator of it will have access to read and mutate. This can be simply achieved by providing the `--private` flag:
-```shell
-$ safe seq store "my initial private note" --private
-Private Sequence stored at: "safe://hnyyyytcgbrcfq5aw8myg6ihw6d8ss6bsgr9szm8y6qwjxsbiqufr8n3tebfo"
-```
-
-We can retrieve it, just as with `Public Sequence` using its XOR-URL, as long as the CLI has been authorised with the Authenticator by the same user who stored the Sequence, any other user will get an error when trying to retrieve it with the following command:
-```shell
-$ safe cat safe://hnyyyytcgbrcfq5aw8myg6ihw6d8ss6bsgr9szm8y6qwjxsbiqufr8n3tebfo
-Private Sequence (version 0) at "safe://hnyyyytcgbrcfq5aw8myg6ihw6d8ss6bsgr9szm8y6qwjxsbiqufr8n3tebfo
-my initial private note
-```
-
-#### Seq Append
-
-Once we have a `Sequence` stored on the network, either `Public` or `Private`, new items can be appended to it:
-```shell
-$ safe seq append "first update to my note" safe://hnyyyyp3yb3dczuaaiwx1mb5491xir4kz1hex3d1pc34oxwicy7scm3x4ybfo
-Data appended to the Sequence: "safe://hnyyyyp3yb3dczuaaiwx1mb5491xir4kz1hex3d1pc34oxwicy7scm3x4ybfo"
-```
-
-We can confirm the new item has been appended to the `Sequence`:
-```shell
-$ safe cat safe://hnyyyyp3yb3dczuaaiwx1mb5491xir4kz1hex3d1pc34oxwicy7scm3x4ybfo
-Public Sequence (version 1) at "safe://hnyyyyp3yb3dczuaaiwx1mb5491xir4kz1hex3d1pc34oxwicy7scm3x4ybfo":
-first update to my note
-```
-
-And we can also confirm the previous item has been kept in the `Sequence` if we provide the same XOR-URL but specifying a version (with `?v=<version>`):
-```shell
-$ safe cat safe://hnyyyyp3yb3dczuaaiwx1mb5491xir4kz1hex3d1pc34oxwicy7scm3x4ybfo?v=0
-Public Sequence (version 0) at "safe://hnyyyyp3yb3dczuaaiwx1mb5491xir4kz1hex3d1pc34oxwicy7scm3x4ybfo?v=0":
-my initial note
-```
-
-### Shell Completions
-
-Automatic command completions via <tab> are available for popular shells such as bash and PowerShell (Windows). Completions are also provided for the shells fish, zsh, and elvish.
-
-Until an installer becomes available, these completions must be manually enabled as per below.
-
-#### Bash Completions
-
-To enable bash completions in the current bash session, use the following command:
-```shell
-SC=/tmp/safe.rc && safe setup completions bash > $SC && source $SC
-```
-
-To enable bash completions always for the current user:
-```shell
-SC=~/.bash_sn_cli CL="source $SC" RC=~/.bashrc; safe setup completions bash > $SC && grep -qxF "$CL" $RC || echo $CL >> $RC
-```
-
-#### Windows PowerShell Completions
-
-To enable completions in the current PowerShell session, use the following commands:
-```shell
-safe setup completions bash > sn_cli.ps1
-sn_cli.ps1
-```
-
-To enable PowerShell completions permanently, generate the sn_cli.ps1 file as per above and then see this [stackoverflow answer](<https://stackoverflow.com/questions/20575257/how-do-i-run-a-powershell-script-when-the-computer-starts#32189430>).
-
-### Update
-
-The CLI can update itself to the latest available version. If you run `safe update`, the application will check if a newer release is available on [GitHub](https://github.com/maidsafe/sn_cli/releases). After prompting to confirm if you want to take the latest version, it will be downloaded and the binary will be updated.
->>>>>>> 25264d95
 
 This Safe Network repository is licensed under the General Public License (GPL), version 3 ([LICENSE](LICENSE) http://www.gnu.org/licenses/gpl-3.0.en.html).
 
-<<<<<<< HEAD
 ### Linking exception
 
 safe_network is licensed under GPLv3 with linking exception. This means you can link to and use the library from any program, proprietary or open source; paid or gratis. However, if you modify safe_network, you must distribute the source to your modified version under the terms of the GPLv3.
 
 See the [LICENSE](LICENSE) file for more details.
-=======
-You can discuss development-related topics on the [Safe Dev Forum](https://forum.safedev.org/).
-
-If you are just starting to develop an application for the Safe Network, it's very advisable to visit the [Safe Network Dev Hub](https://hub.safedev.org) where you will find a lot of relevant information.
-
-If you find any issues, or have ideas for improvements and/or new features for this application and the project, please raise them by [creating a new issue in this repository](https://github.com/maidsafe/sn_cli/issues).
-
-## License
-This Safe Network library is dual-licensed under the Modified BSD ([LICENSE-BSD](LICENSE-BSD) https://opensource.org/licenses/BSD-3-Clause) or the MIT license ([LICENSE-MIT](LICENSE-MIT) https://opensource.org/licenses/MIT) at your option.
->>>>>>> 25264d95
 
 ## Contributing
 
