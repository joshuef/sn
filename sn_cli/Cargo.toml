--- conflicted
+++ resolved
@@ -36,13 +36,8 @@
 relative-path = "1.3.2"
 reqwest = { version = "~0.11", default-features = false, features = ["rustls-tls"] }
 rmp-serde = "1.0.0"
-<<<<<<< HEAD
-sn_api = { path = "../sn_api", version = "^0.76.0", default-features = false, features = ["app"] }
+sn_api = { path = "../sn_api", version = "^0.77.0", default-features = false, features = ["app"] }
 sn_dbc = { version = "8.3.0", features = ["serdes"] }
-=======
-sn_api = { path = "../sn_api", version = "^0.77.0", default-features = false, features = ["app"] }
-sn_dbc = { version = "8.1.2", features = ["serdes"] }
->>>>>>> 6f51e606
 sn_launch_tool = "~0.13.0"
 serde = "1.0.123"
 serde_json = "1.0.62"
