[package]
name = "sn_cli"
version = "0.69.3"
description = "Safe CLI"
authors = [
  "bochaco <gabrielviganotti@gmail.com>",
  "Josh Wilson <joshuef@gmail.com>"
]
license = "GPL-3.0"
default-run = "safe"
repository = "https://github.com/maidsafe/sn_cli"
edition = "2021"

[[bin]]
name = "safe"
path = "src/main.rs"

[dependencies]
ansi_term = "~0.12"
bincode = "1.3.3"
bls = { package = "blsttc", version = "8.0.1" }
bytes = { version = "1.0.1", features = ["serde"] }
color-eyre = "~0.6"
comfy-table = "6.0"
console = "0.15"
dirs-next = "2.0.0"
ed25519-dalek = { version = "1.0.1", features = ["serde"] }
hex = "~0.4"
human-panic = "1.0.3"
atty = "~0.2.14"
num-traits = "~0.2"
percent-encoding = "2.1.0"
pretty-hex = "~0.2"
rand = "~0.8"
rcgen = "~0.9"
relative-path = "1.3.2"
reqwest = { version = "~0.11", default-features = false, features = ["rustls-tls"] }
rmp-serde = "1.0.0"
sn_api = { path = "../sn_api", version = "^0.76.0", default-features = false, features = ["app"] }
<<<<<<< HEAD
sn_dbc = { version = "8.2.3", features = ["serdes"] }
sn_launch_tool = "0.12"
=======
sn_dbc = { version = "8.1.2", features = ["serdes"] }
sn_launch_tool = "~0.13.0"
>>>>>>> 33a6f3f5
serde = "1.0.123"
serde_json = "1.0.62"
serde_yaml = "~0.8"
clap = { version = "3.0.0", features = ["derive", "env"] }
clap_complete = { version = "3.0.0" }
tokio = { version = "1.6.0", features = ["macros"] }
tempfile = "3.2.0"
tracing = "~0.1.26"
tracing-subscriber = "0.3"
url = "2.2.2"
xor_name = "~5.0.0"

[dependencies.self_update]
version = "0.32"
default-features = false
features = [
    "rustls",
    "archive-tar",
    "archive-zip",
    "compression-flate2",
    "compression-zip-deflate"
]

[features]
default = [ "self-update", "limit-client-upload-size" ]
check-replicas = [ "sn_api/check-replicas" ]
cmd-happy-path = [ "sn_api/cmd-happy-path" ]
query-happy-path = [ "sn_api/query-happy-path" ]
msg-happy-path = [ "sn_api/msg-happy-path" ]
limit-client-upload-size = ["sn_api/limit-client-upload-size"]
self-update = []

[dev-dependencies]
assert_cmd = "2.0"
assert_fs = "1.0"
ctor = "~0.1"
duct = "~0.13"
predicates = "2.0"
criterion = "0.4"
walkdir = "2.3.1"
multibase = "~0.9.1"
xor_name = "~5.0.0"
futures = "0.3.21"
sn_api = { path = "../sn_api", version = "^0.76.0", features = ["app", "test-utils"] }
httpmock = "~0.6.6"

[dev-dependencies.sn_cmd_test_utilities]
path = "../sn_cmd_test_utilities"

[[bench]]
name = "files"
harness = false

[[bench]]
name = "keys"
harness = false<|MERGE_RESOLUTION|>--- conflicted
+++ resolved
@@ -37,13 +37,8 @@
 reqwest = { version = "~0.11", default-features = false, features = ["rustls-tls"] }
 rmp-serde = "1.0.0"
 sn_api = { path = "../sn_api", version = "^0.76.0", default-features = false, features = ["app"] }
-<<<<<<< HEAD
 sn_dbc = { version = "8.2.3", features = ["serdes"] }
-sn_launch_tool = "0.12"
-=======
-sn_dbc = { version = "8.1.2", features = ["serdes"] }
 sn_launch_tool = "~0.13.0"
->>>>>>> 33a6f3f5
 serde = "1.0.123"
 serde_json = "1.0.62"
 serde_yaml = "~0.8"
