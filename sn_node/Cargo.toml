--- conflicted
+++ resolved
@@ -56,13 +56,8 @@
 rmp-serde = "1.0.0"
 self_encryption = "~0.27.5"
 sn_consensus = "3.1.2"
-<<<<<<< HEAD
-sn_comms = { path = "../sn_comms", version = "^0.3.3" }
+sn_comms = { path = "../sn_comms", version = "^0.3.5" }
 sn_dbc = { version = "8.3.0", features = ["serdes"] }
-=======
-sn_comms = { path = "../sn_comms", version = "^0.3.5" }
-sn_dbc = { version = "8.1.2", features = ["serdes"] }
->>>>>>> 6f51e606
 sn_fault_detection = { path = "../sn_fault_detection", version = "^0.15.4" }
 sn_interface = { path = "../sn_interface", version = "^0.17.10" }
 sn_sdkg = "3.1.2"
