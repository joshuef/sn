[package]
authors = ["MaidSafe Developers <dev@maidsafe.net>"]
description = "The Safe Network Node Implementation."
documentation = "https://docs.rs/sn_node"
edition = "2021"
homepage = "https://maidsafe.net"
license = "GPL-3.0"
name = "sn_node"
readme = "README.md"
repository = "https://github.com/maidsafe/safe_network"
version = "0.73.4"

[[bench]]
name = "data_storage"
harness = false

[features]
default = [ "statemap"]
limit-network-size = []
chaos = []
unstable-wiremsg-debuginfo = []
# Needs to be built with RUSTFLAGS="--cfg tokio_unstable"
tokio-console = ["console-subscriber"]
otlp = [ "opentelemetry", "opentelemetry-otlp", "opentelemetry-semantic-conventions", "tracing-opentelemetry" ]
statemap = []

[dependencies]
base64 = "~0.13.0"
bincode = "1.3.1"
bls = { package = "blsttc", version = "8.0.1" }
bytes = { version = "1.0.1", features = ["serde"] }
color-eyre = "~0.6.0"
console-subscriber = { version = "~0.1.0", optional = true }
crdts = { version = "7.2", default-features=false, features = ["merkle"] }
custom_debug = "~0.5.0"
dashmap = {version = "5.1.0", features = [ "serde" ]}
dirs-next = "2.0.0"
ed25519 = { version = "1.2.0", features = ["serde_bytes"] }
ed25519-dalek = { version = "1.0.0", features = ["serde"] }
eyre = "~0.6.5"
file-rotate = "~0.7.1"
futures = "~0.3.13"
hex = "~0.4.3"
hex_fmt = "~0.3.0"
itertools = "~0.10.0"
lazy_static = "1"
multibase = "~0.9.1"
num_cpus = "1.13.0"
opentelemetry = { version = "0.17", features = ["rt-tokio"], optional = true }
opentelemetry-otlp = { version = "0.10", optional = true }
opentelemetry-semantic-conventions = { version = "0.9.0", optional = true }
qp2p = "~0.35.0"
rand = "~0.8"
rand-07 = { package = "rand", version = "~0.7.3" }
rayon = "1.5.1"
rmp-serde = "1.0.0"
self_encryption = "~0.27.5"
sn_consensus = "3.1.2"
sn_comms = { path = "../sn_comms", version = "^0.2.1" }
sn_dbc = { version = "8.1.2", features = ["serdes"] }
<<<<<<< HEAD
sn_fault_detection = { path = "../sn_fault_detection", version = "^0.15.2" }
sn_interface = { path = "../sn_interface", version = "^0.17.0" }
sn_sdkg = "3.1.2"
=======
sn_fault_detection = { path = "../sn_fault_detection", version = "^0.15.3" }
sn_interface = { path = "../sn_interface", version = "^0.17.1" }
sn_sdkg = "3.0.0"
>>>>>>> e5f38d03
serde = { version = "1.0.111", features = ["derive", "rc"] }
serde_bytes = "~0.11.5"
serde_json = "1.0.53"
signature = "1.1.10"
clap = { version = "3.0.0", features = ["derive"] }
clap_complete = { version = "3.0.0" }
strum = "0.24"
strum_macros = "0.24"
sysinfo = "~0.23.2"
tempfile = "3.2.0"
thiserror = "1.0.23"
tiny-keccak = { version = "2.0.2", features = ["sha3"] }
tracing = "0.1"
tracing-core = "0.1"
tracing-appender = "~0.2.0"
tracing-opentelemetry = { version = "0.17", optional = true }
tracing-subscriber = { version = "0.3", features = ["env-filter", "json"] }
uluru="3.0.0"
url = "2.2.0"
walkdir = "2"
xor_name = "~5.0.0"

[dependencies.self_update]
version = "0.32"
default-features = false
features = ["archive-tar", "archive-zip", "compression-flate2", "compression-zip-deflate", "rustls"]

[dependencies.tokio]
version = "1.17.0"
features = ["fs", "io-util", "macros", "rt-multi-thread", "sync"]

[dev-dependencies]
criterion = { version = "0.4", features = ["async_tokio"] }
assert_matches = "1.3"
ctor = "~0.1.20"
proptest = "1.0.0"
rand = { version = "~0.8.5", features = ["small_rng"] }
tokio-util = { version = "~0.7", features = ["time"] }
walkdir = "2"
sn_comms = { path = "../sn_comms", version = "^0.2.1", features = ["test"] }
sn_interface = { path = "../sn_interface", version = "^0.17.1", features= ["test-utils", "proptest"] }

[dev-dependencies.cargo-husky]
version = "1.5.0"
default-features = false # Disable features which are enabled by default
features = ["precommit-hook", "run-cargo-clippy", "run-cargo-fmt"]

[package.metadata.cargo-udeps.ignore]
development = ["cargo-husky"]<|MERGE_RESOLUTION|>--- conflicted
+++ resolved
@@ -58,15 +58,9 @@
 sn_consensus = "3.1.2"
 sn_comms = { path = "../sn_comms", version = "^0.2.1" }
 sn_dbc = { version = "8.1.2", features = ["serdes"] }
-<<<<<<< HEAD
-sn_fault_detection = { path = "../sn_fault_detection", version = "^0.15.2" }
-sn_interface = { path = "../sn_interface", version = "^0.17.0" }
-sn_sdkg = "3.1.2"
-=======
 sn_fault_detection = { path = "../sn_fault_detection", version = "^0.15.3" }
 sn_interface = { path = "../sn_interface", version = "^0.17.1" }
-sn_sdkg = "3.0.0"
->>>>>>> e5f38d03
+sn_sdkg = "3.1.2"
 serde = { version = "1.0.111", features = ["derive", "rc"] }
 serde_bytes = "~0.11.5"
 serde_json = "1.0.53"
