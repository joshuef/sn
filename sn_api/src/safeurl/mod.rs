// Copyright 2022 MaidSafe.net limited.
//
// This SAFE Network Software is licensed to you under The General Public License (GPL), version 3.
// Unless required by applicable law or agreed to in writing, the SAFE Network Software distributed
// under the GPL Licence is distributed on an "AS IS" BASIS, WITHOUT WARRANTIES OR CONDITIONS OF ANY
// KIND, either express or implied. Please review the Licences for the specific language governing
// permissions and limitations relating to use of the SAFE Network Software.

//! Implementation of the urls for the SAFE Network.

mod errors;
mod url_parts;
mod version_hash;
mod xorurl_media_types;

pub use errors::{Error, Result};
use multibase::{decode as base_decode, encode as base_encode, Base};
use serde::{Deserialize, Serialize};
use sn_interface::types::{DataAddress, RegisterAddress};
use std::fmt;
use tracing::{info, trace, warn};
use url::Url;
use url_parts::UrlParts;
pub use version_hash::VersionHash;
use xor_name::{XorName, XOR_NAME_LEN};
use xorurl_media_types::{MEDIA_TYPE_CODES, MEDIA_TYPE_STR};

/// Type tag to use for the NrsMapContainer stored on Register
pub const NRS_MAP_TYPE_TAG: u64 = 1_500;

/// Default base encoding used for XOR URLs
pub const DEFAULT_XORURL_BASE: XorUrlBase = XorUrlBase::Base32z;

const URL_PROTOCOL: &str = "safe://";
const URL_SCHEME: &str = "safe";
const XOR_URL_VERSION_1: u64 = 0x1; // TODO: consider using 16 bits
const XOR_URL_STR_MAX_LENGTH: usize = 44;
const XOR_NAME_BYTES_OFFSET: usize = 4; // offset where to find the XoR name bytes
const URL_VERSION_QUERY_NAME: &str = "v";

/// The XOR-URL type
pub type XorUrl = String;

/// Supported base encoding for XOR URLs
#[derive(Copy, Clone, Debug)]
pub enum XorUrlBase {
    #[allow(missing_docs)]
    Base32z,
    #[allow(missing_docs)]
    Base32,
    #[allow(missing_docs)]
    Base64,
}

impl std::str::FromStr for XorUrlBase {
    type Err = Error;
    fn from_str(str: &str) -> Result<Self> {
        match str {
            "base32z" => Ok(Self::Base32z),
            "base32" => Ok(Self::Base32),
            "base64" => Ok(Self::Base64),
            other => Err(Error::InvalidInput(format!(
                "Invalid XOR URL base encoding: {}. Supported values are base32z, base32, and base64",
                other
            ))),
        }
    }
}

impl fmt::Display for XorUrlBase {
    fn fmt(&self, f: &mut fmt::Formatter) -> fmt::Result {
        write!(f, "{:?}", self)
    }
}

impl XorUrlBase {
    #[allow(missing_docs)]
    pub fn from_u8(value: u8) -> Result<Self> {
        match value {
            0 => Ok(Self::Base32z),
            1 => Ok(Self::Base32),
            2 => Ok(Self::Base64),
            _other => Err(Error::InvalidInput("Invalid XOR URL base encoding code. Supported values are 0=base32z, 1=base32, and 2=base64".to_string())),
        }
    }

    #[allow(missing_docs)]
    pub fn from_u16(value: u16) -> Result<Self> {
        match value {
            0 => Ok(Self::Base32z),
            1 => Ok(Self::Base32),
            2 => Ok(Self::Base64),
            _other => Err(Error::InvalidInput("Invalid XOR URL base encoding code. Supported values are 0=base32z, 1=base32, and 2=base64".to_string())),
        }
    }
}

/// We encode the content type that a XOR-URL is targetting, this allows the consumer/user to
/// treat the content in particular ways when the content requires it.
#[derive(Debug, Clone, Hash, Eq, PartialEq, Ord, PartialOrd, Deserialize, Serialize)]
pub enum ContentType {
    #[allow(missing_docs)]
    Raw,
    #[allow(missing_docs)]
    Wallet,
    #[allow(missing_docs)]
    FilesContainer,
    #[allow(missing_docs)]
    NrsMapContainer,
    #[allow(missing_docs)]
    Multimap,
    #[allow(missing_docs)]
    MediaType(String),
}

impl std::fmt::Display for ContentType {
    fn fmt(&self, f: &mut std::fmt::Formatter<'_>) -> std::fmt::Result {
        write!(f, "{:?}", self)
    }
}

impl ContentType {
    #[allow(missing_docs)]
    pub fn from_u16(value: u16) -> Result<Self> {
        match value {
            0 => Ok(Self::Raw),
            1 => Ok(Self::Wallet),
            2 => Ok(Self::FilesContainer),
            3 => Ok(Self::NrsMapContainer),
            4 => Ok(Self::Multimap),
            _other => Err(Error::InvalidInput("Invalid Media-type code".to_string())),
        }
    }

    #[allow(missing_docs)]
    pub fn value(&self) -> Result<u16> {
        match &*self {
            Self::Raw => Ok(0),
            Self::Wallet => Ok(1),
            Self::FilesContainer => Ok(2),
            Self::NrsMapContainer => Ok(3),
            Self::Multimap => Ok(4),
            Self::MediaType(media_type) => match MEDIA_TYPE_CODES.get(media_type) {
                Some(media_type_code) => Ok(*media_type_code),
                None => Err(Error::UnsupportedMediaType(format!("Media-type '{}' not supported. You can use 'ContentType::Raw' as the 'content_type' for this type of content", media_type))),
            },
        }
    }
}

/// We also encode the native SAFE data type where the content is being stored on the SAFE Network,
/// this allows us to fetch the targetted data using the corresponding API, regardless of the
/// data that is being held which is identified by the ContentType instead.
#[derive(Debug, Clone, Hash, Eq, PartialEq, Ord, PartialOrd, Deserialize, Serialize)]
pub enum DataType {
    #[allow(missing_docs)]
    SafeKey = 0x00,
    #[allow(missing_docs)]
    File = 0x01,
    #[allow(missing_docs)]
    Register = 0x02,
    #[allow(missing_docs)]
    Spentbook = 0x03,
}

impl std::fmt::Display for DataType {
    fn fmt(&self, f: &mut std::fmt::Formatter<'_>) -> std::fmt::Result {
        write!(f, "{:?}", self)
    }
}

/// An enumeration of possible SafeUrl types.
///
/// This is the type of safe url itself,
/// not the content it points to.
#[derive(Debug, Clone, Hash, Eq, PartialEq, Ord, PartialOrd, Serialize, Deserialize)]
pub enum UrlType {
    #[allow(missing_docs)]
    XorUrl,
    #[allow(missing_docs)]
    NrsUrl,
}

impl UrlType {
    #[allow(missing_docs)]
    pub fn value(&self) -> Result<u16> {
        match &*self {
            Self::XorUrl => Ok(0),
            Self::NrsUrl => Ok(1),
        }
    }
}

/// Represents a SafeUrl
///
/// A SafeUrl can be in one of two formats:  nrs or xor.
///   aka:  nrsurl or xorurl
///
/// Here is a breakdown of how name terminology is used.
///
/// case 1: safe://a.b.shinything:
///
///   public_name()    --> a.b.shinything
///   top_name()  --> shinything
///   sub_names()    --> a.b
///
/// case 2: safe://shinything:
///
///   public_name()   --> shinything
///   top_name() --> shinything
///   sub_names()   --> None
///
/// case 3: safe://a.b.hnyynyzhjjjatqkfkjux8maaojtj8r59aphcnue6a11qgecpcebidkywmybnc
///
///   public_name()   --> a.b.hnyynyzhjjjatqkfkjux8maaojtj8r59aphcnue6a11qgecpcebidkywmybnc
///   top_name() --> hnyynyzhjjjatqkfkjux8maaojtj8r59aphcnue6a11qgecpcebidkywmybnc
///   sub_names()   --> a.b
///
/// case 4: safe://hnyynyzhjjjatqkfkjux8maaojtj8r59aphcnue6a11qgecpcebidkywmybnc
///   public_name()   --> hnyynyzhjjjatqkfkjux8maaojtj8r59aphcnue6a11qgecpcebidkywmybnc
///   top_name() --> hnyynyzhjjjatqkfkjux8maaojtj8r59aphcnue6a11qgecpcebidkywmybnc
///   sub_names()   --> None
#[derive(Debug, Clone, Hash, Serialize, Deserialize, PartialEq, Eq, Ord, PartialOrd)]
pub struct SafeUrl {
    encoding_version: u64,      // currently only v1 supported
    public_name: String,        // "a.b.name" in "a.b.name"
    top_name: String,           // "name" in "a.b.name"
    sub_names: String,          // "a.b" in "a.b.name"
    sub_names_vec: Vec<String>, // vec!["a", "b"] in "a.b.name"
    type_tag: u64,
    address: DataAddress,                 // See DataAddress
    content_type: ContentType,            // See ContentType
    content_type_u16: u16,                // validated u16 id of content_type
    path: String,                         // path, no separator, percent-encoded
    query_string: String,                 // query-string, no separator, url-encoded
    fragment: String,                     // fragment, no separator
    content_version: Option<VersionHash>, // convenience for ?v=<version
    url_type: UrlType,                    // nrsurl or xorurl
}

/// This implementation performs semi-rigorous validation,
/// when parsing a URL using ::from_url(), ::from_xorurl(),
/// or ::from_nrsurl().
///
/// However setters and new() do not enforce all the rules
/// and using them with invalid input can result in serializing
/// invalid URLs.  GIGO.
///
/// As such, it is recommended to check validity by
/// calling SafeUrl::validate() after instantiating
/// or modifying.
///
// TBD: In the future, we may want to perform all validity
// checks in the setters, however, this requires modifying
// setters to return a Result, which potentially impacts a
// bunch of code elsewhere.
impl SafeUrl {
    #[allow(clippy::too_many_arguments)]
    /// Instantiates a new SafeUrl
    ///
    /// Performs some basic validation checks, however it is
    /// possible to create invalid urls using this method.
    ///
    /// Arguments
    /// * `xor_name` - XorName hash
    /// * `nrs_name` - complete nrs name, or None for xorurl
    /// * `type_tag` - type tag
    /// * `data_type` - DataType
    /// * `content_type` - ContentType
    /// * `path` - must already be percent-encoded if Some. leading '/' optional.
    /// * `xorurl_sub_names` - sub_names. ignored if nrs_name is present.
    /// * `query_string` - must already be percent-encoded, without ? separator
    /// * `fragment` - url fragment, without # separator
    /// * `content_version` - overrides value of "?v" in query-string if not None.
    pub fn new(
        address: DataAddress,
        nrs_name: Option<&str>,
        type_tag: u64,
        content_type: ContentType,
        path: Option<&str>,
        sub_names: Option<Vec<String>>,
        query_string: Option<&str>,
        fragment: Option<&str>,
        content_version: Option<VersionHash>,
    ) -> Result<Self> {
        let content_type_u16 = content_type.value()?;

        let public_name: String;
        let top_name: String;
        let sub_names_str: String;
        let sub_names_vec: Vec<String>;
        let url_type: UrlType;
        if let Some(nh) = nrs_name {
            // we have an NRS SafeUrl
            if nh.is_empty() {
                let msg = "nrs_name cannot be empty string.".to_string();
                return Err(Error::InvalidInput(msg));
            }
            // Validate that nrs_name hash matches xor_name
            let tmpurl = format!("{}{}", URL_PROTOCOL, nh);
            let parts = UrlParts::parse(&tmpurl, false)?;
            let hashed_name = Self::xor_name_from_nrs_string(&parts.top_name);
            if &hashed_name != address.name() {
                let msg = format!(
                    "input mis-match. nrs_name `{}` does not hash to address.name() `{}`",
                    parts.top_name,
                    address.name()
                );
                return Err(Error::InvalidInput(msg));
            }
            public_name = parts.public_name;
            top_name = parts.top_name;
            sub_names_str = parts.sub_names;
            sub_names_vec = parts.sub_names_vec; // use sub_names from nrs_name, ignoring sub_names arg, in case they do not match.
            url_type = UrlType::NrsUrl;
        } else {
            // we have an xorurl
            public_name = String::default(); // set later
            top_name = String::default(); // set later
            sub_names_vec = sub_names.unwrap_or_default();
            sub_names_str = sub_names_vec.join(".");
            url_type = UrlType::XorUrl;

            for s in &sub_names_vec {
                if s.is_empty() {
                    let msg = "empty subname".to_string();
                    return Err(Error::InvalidInput(msg));
                }
            }
        }

        // finally, instantiate.
        let mut url = Self {
            encoding_version: XOR_URL_VERSION_1,
            address,
            public_name,
            top_name,
            sub_names: sub_names_str,
            sub_names_vec,
            type_tag,
            content_type,
            content_type_u16,
            path: String::default(),         // set below.
            query_string: String::default(), // set below.
            fragment: fragment.unwrap_or("").to_string(),
            content_version: None, // set below.
            url_type,
        };

        // now we can call ::name_to_base(), to generate the top_name.
        if url.url_type == UrlType::XorUrl {
            url.top_name = url.name_to_base(DEFAULT_XORURL_BASE, false);
            let sep = if url.sub_names.is_empty() { "" } else { "." };
            url.public_name = format!("{}{}{}", url.sub_names(), sep, url.top_name);
        }

        // we call this to add leading slash if needed
        // but we do NOT want percent-encoding as caller
        // must already provide it that way.
        url.set_path_internal(path.unwrap_or(""), false);

        // we set query_string and content_version using setters to
        // ensure they are in sync.
        url.set_query_string(query_string.unwrap_or(""))?;

        // If present, content_version will override ?v in query string.
        if let Some(version) = content_version {
            url.set_content_version(Some(version));
        }

        Ok(url)
    }

    /// A non-member utility function to check if a media-type is currently supported by XOR-URL encoding
    pub fn is_media_type_supported(media_type: &str) -> bool {
        MEDIA_TYPE_CODES.get(media_type).is_some()
    }

    /// Parses a safe url into SafeUrl
    ///
    /// # Arguments
    ///
    /// * `url` - either nrsurl or xorurl
    pub fn from_url(url: &str) -> Result<Self> {
        match Self::from_xorurl(url) {
            Ok(enc) => Ok(enc),
            Err(err) => {
                info!(
                    "Falling back to NRS. XorUrl decoding failed with: {:?}",
                    err
                );
                Self::from_nrsurl(url)
            }
        }
    }

    /// Parses an NRS SafeUrl into SafeUrl
    ///
    /// # Arguments
    ///
    /// * `nrsurl` - an nrsurl.
    pub fn from_nrsurl(nrsurl: &str) -> Result<Self> {
        let parts = UrlParts::parse(nrsurl, false)?;
        let hashed_name = Self::xor_name_from_nrs_string(&parts.top_name);
        let address = DataAddress::Register(RegisterAddress::new(hashed_name, NRS_MAP_TYPE_TAG));

        Self::new(
            address,
            Some(&parts.public_name),
            NRS_MAP_TYPE_TAG,
            ContentType::NrsMapContainer,
            Some(&parts.path),
            Some(parts.sub_names_vec),
            Some(&parts.query_string),
            Some(&parts.fragment),
            None,
        )
    }

    /// Parses a XorUrl into SafeUrl
    ///
    /// # Arguments
    ///
    /// * `xorurl` - an xorurl.
    pub fn from_xorurl(xorurl: &str) -> Result<Self> {
        let parts = UrlParts::parse(xorurl, true)?;

        let (_base, xorurl_bytes): (Base, Vec<u8>) = base_decode(&parts.top_name)
            .map_err(|err| Error::InvalidXorUrl(format!("Failed to decode XOR-URL: {:?}", err)))?;

        let type_tag_offset = XOR_NAME_BYTES_OFFSET + XOR_NAME_LEN; // offset where to find the type tag bytes

        // check if too short
        if xorurl_bytes.len() < type_tag_offset {
            return Err(Error::InvalidXorUrl(format!(
                "Invalid XOR-URL, encoded string too short: {} bytes",
                xorurl_bytes.len()
            )));
        }

        // check if too long
        if xorurl_bytes.len() > XOR_URL_STR_MAX_LENGTH {
            return Err(Error::InvalidXorUrl(format!(
                "Invalid XOR-URL, encoded string too long: {} bytes",
                xorurl_bytes.len()
            )));
        }

        // let's make sure we support the XOR_URL version
        let u8_version: u8 = xorurl_bytes[0];
        let encoding_version: u64 = u64::from(u8_version);
        if encoding_version != XOR_URL_VERSION_1 {
            return Err(Error::InvalidXorUrl(format!(
                "Invalid or unsupported XOR-URL encoding version: {}",
                encoding_version
            )));
        }

        let mut content_type_bytes = [0; 2];
        content_type_bytes[0..].copy_from_slice(&xorurl_bytes[1..3]);
        let content_type = match u16::from_be_bytes(content_type_bytes) {
            0 => ContentType::Raw,
            1 => ContentType::Wallet,
            2 => ContentType::FilesContainer,
            3 => ContentType::NrsMapContainer,
            4 => ContentType::Multimap,
            other => match MEDIA_TYPE_STR.get(&other) {
                Some(media_type_str) => ContentType::MediaType((*media_type_str).to_string()),
                None => {
                    return Err(Error::InvalidXorUrl(format!(
                        "Invalid content type encoded in the XOR-URL string: {}",
                        other
                    )))
                }
            },
        };

        trace!("Attempting to match content type of URL: {xorurl}, {content_type:?}");

        let mut xor_name = XorName::default();
        xor_name
            .0
            .copy_from_slice(&xorurl_bytes[XOR_NAME_BYTES_OFFSET..type_tag_offset]);

        let type_tag_bytes_len = xorurl_bytes.len() - type_tag_offset;

        let mut type_tag_bytes = [0; 8];
        type_tag_bytes[8 - type_tag_bytes_len..].copy_from_slice(&xorurl_bytes[type_tag_offset..]);
        let type_tag: u64 = u64::from_be_bytes(type_tag_bytes);

        let address = match xorurl_bytes[3] {
            0 => DataAddress::SafeKey(xor_name),
            1 => DataAddress::Bytes(xor_name),
            2 => DataAddress::Register(RegisterAddress::new(xor_name, type_tag)),
            other => {
                return Err(Error::InvalidXorUrl(format!(
                    "Invalid data type encoded in the XOR-URL string: {other}"
                )))
            }
        };

        Self::new(
            address,
            None, // no nrs_name for an xorurl
            type_tag,
            content_type,
            Some(&parts.path),
            Some(parts.sub_names_vec),
            Some(&parts.query_string),
            Some(&parts.fragment),
            None,
        )
    }

    pub fn from_safekey(xor_name: XorName) -> Result<Self> {
        SafeUrl::new(
            DataAddress::SafeKey(SafeKeyAddress::new(xor_name, Scope::Public)),
            None,
            0,
            ContentType::Raw,
            None,
            None,
            None,
            None,
            None,
        )
    }

    pub fn from_bytes(address: BytesAddress, content_type: ContentType) -> Result<Self> {
        SafeUrl::new(
            DataAddress::Bytes(address),
            None,
            0,
            content_type,
            None,
            None,
            None,
            None,
            None,
        )
    }

    pub fn from_register(
        xor_name: XorName,
        type_tag: u64,
        scope: Scope,
        content_type: ContentType,
    ) -> Result<Self> {
        SafeUrl::new(
            DataAddress::Register(RegisterAddress::new(xor_name, scope, type_tag)),
            None,
            type_tag,
            content_type,
            None,
            None,
            None,
            None,
            None,
        )
    }

    /// The url scheme.  Only 'safe' scheme is presently supported.
    pub fn scheme(&self) -> &str {
        URL_SCHEME
    }

    /// returns encoding version of xorurl
    pub fn encoding_version(&self) -> u64 {
        self.encoding_version
    }

    /// returns SAFE data type
    pub fn data_type(&self) -> DataType {
        match self.address {
            DataAddress::Bytes(_) => DataType::File,
            DataAddress::Register(_) => DataType::Register,
            DataAddress::SafeKey(_) => DataType::SafeKey,
            DataAddress::Spentbook(_) => DataType::Spentbook,
        }
    }

    /// returns SAFE content type
    pub fn content_type(&self) -> ContentType {
        self.content_type.clone()
    }

    /// sets the SAFE content type
    pub fn set_content_type(&mut self, content_type: ContentType) -> Result<()> {
        self.content_type_u16 = content_type.value()?;
        self.content_type = content_type;
        Ok(())
    }

    /// returns XorName
    pub fn xorname(&self) -> XorName {
        *self.address().name()
    }

    /// returns address
    pub fn address(&self) -> DataAddress {
        self.address
    }

    /// returns public_name portion of xorurl using the
    /// default xorurl encoding.
    ///
    /// public_name means sub_names + top_name
    ///
    /// useful for retrieving xorurl name associated
    /// with an nrsurl.
    ///
    /// For a different encoding, see name_to_base()
    pub fn xorurl_public_name(&self) -> String {
        self.name_to_base(DEFAULT_XORURL_BASE, true)
    }

    /// The public_name in url.  Either nrs_name or xor_name.
    ///
    /// eg a.b.name --> a.b.name
    pub fn public_name(&self) -> &str {
        &self.public_name
    }

    /// returns top name of name field.
    ///
    /// eg: a.b.name --> name
    pub fn top_name(&self) -> &str {
        &self.top_name
    }

    /// returns sub_names
    ///
    /// eg: a.b.name --> a.b
    pub fn sub_names(&self) -> &str {
        &self.sub_names
    }

    /// returns sub_names in an array slice
    ///
    /// eg: a.b.name --> &["a", "b"]
    pub fn sub_names_vec(&self) -> &[String] {
        &self.sub_names_vec
    }

    /// sets sub_names portion of URL
    pub fn set_sub_names(&mut self, sub_names: &str) -> Result<()> {
        let sep = if sub_names.is_empty() { "" } else { "." };
        let tmpurl = format!("{}{}{}{}", URL_PROTOCOL, sub_names, sep, self.top_name());
        let parts = UrlParts::parse(&tmpurl, true)?;
        self.sub_names = parts.sub_names;
        self.sub_names_vec = parts.sub_names_vec;
        self.public_name = parts.public_name;
        Ok(())
    }

    /// returns XorUrl type tag
    pub fn type_tag(&self) -> u64 {
        self.type_tag
    }

    /// returns path portion of URL, percent encoded (unmodified).
    pub fn path(&self) -> &str {
        &self.path
    }

    /// returns path portion of URL, percent decoded
    pub fn path_decoded(&self) -> Result<String> {
        Self::url_percent_decode(&self.path)
    }

    /// sets path portion of URL
    ///
    /// input string must not be percent-encoded.
    /// The encoding is done internally.
    ///
    /// leading slash is automatically added if necessary.
    pub fn set_path(&mut self, path: &str) {
        self.set_path_internal(path, true);
    }

    /// gets content version
    ///
    /// This is a shortcut method for getting the "?v=" query param.
    pub fn content_version(&self) -> Option<VersionHash> {
        self.content_version
    }

    /// sets content version
    ///
    /// This is a shortcut method for setting the "?v=" query param.
    ///
    /// # Arguments
    ///
    /// * `version` - u64 representing value of ?v=<val>
    pub fn set_content_version(&mut self, version: Option<VersionHash>) {
        // Convert Option<u64> to Option<&str>
        let version_string: String;
        let v_option = match version {
            Some(v) => {
                version_string = v.to_string();
                Some(version_string.as_str())
            }
            None => None,
        };

        // note: We are being passed a u64
        // which logically should never fail to be set.  Details of
        // this implementation presently require parsing the query
        // string, but that could change in the future without API changing.
        // eg: by storing parsed key/val pairs.
        // Parsing of the query string is checked/validated by
        // set_query_string().  Thus, it should never be invalid, else
        // we have a serious bug in SafeUrl impl.
        self.set_query_key(URL_VERSION_QUERY_NAME, v_option)
            .unwrap_or_else(|e| {
                warn!("{}", e);
            });
    }

    /// sets or unsets a key/val pair in query string.
    ///
    /// if val is Some, then key=val will be set in query string.
    ///    If there is more than one instance of key in query string,
    ///    there will be only one after this call.
    /// If val is None, then the key will be removed from query string.
    ///
    /// To set key without any value, pass Some<""> as the val.
    ///
    /// `val` should not be percent-encoded.  That is done internally.
    ///
    /// # Arguments
    ///
    /// * `key` - name of url query string var
    /// * `val` - an option representing the value, or none.
    pub fn set_query_key(&mut self, key: &str, val: Option<&str>) -> Result<()> {
        let mut pairs = url::form_urlencoded::Serializer::new(String::new());
        let url = Self::query_string_to_url(&self.query_string)?;
        let mut set_key = false;
        for (k, v) in url.query_pairs() {
            if k == key {
                // note: this will consolidate multiple ?k= into just one.
                if let Some(v) = val {
                    if !set_key {
                        let _res = pairs.append_pair(key, v);
                        set_key = true;
                    }
                }
            } else {
                let _res = pairs.append_pair(&k, &v);
            }
        }
        if !set_key {
            if let Some(v) = val {
                let _res = pairs.append_pair(key, v);
            }
        }

        self.query_string = pairs.finish();
        trace!("Set query_string: {}", self.query_string);

        if key == URL_VERSION_QUERY_NAME {
            self.set_content_version_internal(val)?;
        }

        Ok(())
    }

    /// sets query string.
    ///
    /// If the query string contains ?v=<version> then it
    /// will take effect as if set_content_version() had been
    /// called.
    ///
    /// # Arguments
    ///
    /// * `query` - percent-encoded key/val pairs.
    pub fn set_query_string(&mut self, query: &str) -> Result<()> {
        // ?v is a special case, so if it is contained in query string
        // we parse it and update our stored content_version.
        // tbd: another option could be to throw an error if input
        // contains ?v.
        let v_option = Self::query_key_last_internal(query, URL_VERSION_QUERY_NAME);
        self.set_content_version_internal(v_option.as_deref())?;

        self.query_string = query.to_string();
        Ok(())
    }

    /// Retrieves query string
    ///
    /// This contains the percent-encoded key/value pairs
    /// as seen in a url.
    pub fn query_string(&self) -> &str {
        &self.query_string
    }

    /// Retrieves query string, with ? separator if non-empty.
    pub fn query_string_with_separator(&self) -> String {
        let qs = self.query_string();
        if qs.is_empty() {
            qs.to_string()
        } else {
            format!("?{}", qs)
        }
    }

    /// Retrieves all query pairs, percent-decoded.
    pub fn query_pairs(&self) -> Vec<(String, String)> {
        Self::query_pairs_internal(&self.query_string)
    }

    /// Queries a key from the query string.
    ///
    /// Can return 0, 1, or many values because a given key
    /// may exist 0, 1, or many times in a URL query-string.
    pub fn query_key(&self, key: &str) -> Vec<String> {
        Self::query_key_internal(&self.query_string, key)
    }

    /// returns the last matching key from a query string.
    ///
    /// eg in safe://name?color=red&age=5&color=green&color=blue
    ///    blue would be returned when key is "color".
    pub fn query_key_last(&self, key: &str) -> Option<String> {
        Self::query_key_last_internal(&self.query_string, key)
    }

    /// returns the first matching key from a query string.
    ///
    /// eg in safe://name?color=red&age=5&color=green&color=blue
    ///    red would be returned when key is "color".
    pub fn query_key_first(&self, key: &str) -> Option<String> {
        Self::query_key_first_internal(&self.query_string, key)
    }

    /// sets url fragment
    pub fn set_fragment(&mut self, fragment: String) {
        self.fragment = fragment;
    }

    /// Retrieves url fragment, without # separator
    pub fn fragment(&self) -> &str {
        &self.fragment
    }

    /// Retrieves url fragment, with # separator if non-empty.
    pub fn fragment_with_separator(&self) -> String {
        if self.fragment.is_empty() {
            "".to_string()
        } else {
            format!("#{}", self.fragment)
        }
    }

    /// returns true if an NrsUrl, false if an XorUrl
    pub fn is_nrsurl(&self) -> bool {
        self.url_type == UrlType::NrsUrl
    }

    /// returns true if an XorUrl, false if an NrsUrl
    pub fn is_xorurl(&self) -> bool {
        self.url_type == UrlType::XorUrl
    }

    /// returns type of this url.
    ///
    /// for type of the linked content, see
    ///   ::content_type()
    pub fn url_type(&self) -> &UrlType {
        &self.url_type
    }

    // XOR-URL encoding format (var length from 37 to 45 bytes):
    // 1 byte for encoding version
    // 2 bytes for content type (enough to start including some MIME types also)
    // 1 byte for data type
    // 32 bytes for XoR Name
    // and up to 8 bytes for type_tag
    // query param "v=" is treated as the content version

    /// serializes the URL to an XorUrl string.
    ///
    /// This function may be called on an NrsUrl and
    /// the corresponding XorUrl will be returned.
    pub fn to_xorurl_string(&self) -> String {
        self.encode(DEFAULT_XORURL_BASE)
    }

    /// serializes the URL to an NrsUrl string.
    ///
    /// This function returns None when is_nrsurl() is false.
    pub fn to_nrsurl_string(&self) -> Option<String> {
        if !self.is_nrsurl() {
            return None;
        }

        let query_string = self.query_string_with_separator();
        let fragment = self.fragment_with_separator();

        let url = format!(
            "{}{}{}{}{}",
            URL_PROTOCOL, self.public_name, self.path, query_string, fragment
        );

        Some(url)
    }

    /// serializes name portion of xorurl using a particular base encoding.
    pub fn name_to_base(&self, base: XorUrlBase, include_subnames: bool) -> String {
        // let's set the first byte with the XOR-URL format version
        let mut cid_vec: Vec<u8> = vec![XOR_URL_VERSION_1 as u8];

        cid_vec.extend_from_slice(&self.content_type_u16.to_be_bytes());

        // push the data type byte
        cid_vec.push(self.data_type() as u8);

        // add the xor_name 32 bytes
        cid_vec.extend_from_slice(&self.address().name().0);

        // let's get non-zero bytes only from th type_tag
        let start_byte: usize = (self.type_tag.leading_zeros() / 8) as usize;
        // add the non-zero bytes of type_tag
        cid_vec.extend_from_slice(&self.type_tag.to_be_bytes()[start_byte..]);

        let base_encoding = match base {
            XorUrlBase::Base32z => Base::Base32Z,
            XorUrlBase::Base32 => Base::Base32Lower,
            XorUrlBase::Base64 => Base::Base64,
        };
        let top_name = base_encode(base_encoding, cid_vec);

        if include_subnames {
            let sub_names = self.sub_names();
            let sep = if sub_names.is_empty() { "" } else { "." };
            format!("{}{}{}", sub_names, sep, top_name)
        } else {
            top_name
        }
    }

    /// Utility function to perform url percent decoding.
    pub fn url_percent_decode(s: &str) -> Result<String> {
        match urlencoding::decode(s) {
            Ok(c) => Ok(c),
            Err(e) => Err(Error::InvalidInput(format!("{:#?}", e))),
        }
    }

    /// Utility function to perform url percent encoding.
    pub fn url_percent_encode(s: &str) -> String {
        urlencoding::encode(s)
    }

    /// Validates that a SafeUrl instance can be parsed correctly.
    ///
    /// SafeUrl::from_url() performs rigorous validation,
    /// however setters and new() do not enforce all the rules
    ///
    /// This routine enables a caller to easily validate
    /// that the present instance passes all validation checks
    pub fn validate(&self) -> Result<()> {
        let s = self.to_string();
        Self::from_url(&s).map(|_| ())
    }

<<<<<<< HEAD
    /// A non-member encoder function for convenience in some cases
    #[allow(clippy::too_many_arguments)]
    pub fn encode(
        address: DataAddress,
        nrs_name: Option<&str>,
        type_tag: u64,
        content_type: ContentType,
        path: Option<&str>,
        sub_names: Option<Vec<String>>,
        query_string: Option<&str>,
        fragment: Option<&str>,
        content_version: Option<VersionHash>,
        base: XorUrlBase,
    ) -> Result<String> {
        let url = SafeUrl::new(
            address,
            nrs_name,
            type_tag,
            content_type,
            path,
            sub_names,
            query_string,
            fragment,
            content_version,
        )?;

        Ok(url.to_base(base))
    }

    /// A non-member SafeKey encoder function for convenience
    pub fn encode_safekey(xor_name: XorName, base: XorUrlBase) -> Result<String> {
        SafeUrl::encode(
            DataAddress::SafeKey(xor_name),
            None,
            0,
            ContentType::Raw,
            None,
            None,
            None,
            None,
            None,
            base,
        )
    }

    /// A non-member bytes encoder function for convenience
    pub fn encode_bytes(
        address: XorName,
        content_type: ContentType,
        base: XorUrlBase,
    ) -> Result<String> {
        SafeUrl::encode(
            DataAddress::Bytes(address),
            None,
            0,
            content_type,
            None,
            None,
            None,
            None,
            None,
            base,
        )
    }

    /// A non-member Register data URL encoder function for convenience
    pub fn encode_register(
        xor_name: XorName,
        type_tag: u64,
        content_type: ContentType,
        base: XorUrlBase,
    ) -> Result<String> {
        SafeUrl::encode(
            DataAddress::Register(RegisterAddress::new(xor_name, type_tag)),
            None,
            type_tag,
            content_type,
            None,
            None,
            None,
            None,
            None,
            base,
=======
    /// serializes entire xorurl using a particular base encoding.
    pub fn encode(&self, base: XorUrlBase) -> String {
        let name = self.name_to_base(base, true);

        let query_string = self.query_string_with_separator();
        let fragment = self.fragment_with_separator();

        // serialize full xorurl
        format!(
            "{}{}{}{}{}",
            URL_PROTOCOL, name, self.path, query_string, fragment
>>>>>>> 298662fa
        )
    }

    // utility to generate a dummy url from a query string.
    fn query_string_to_url(query_str: &str) -> Result<Url> {
        let dummy = format!("file://dummy?{}", query_str);
        match Url::parse(&dummy) {
            Ok(u) => Ok(u),
            Err(_e) => {
                let msg = format!("Invalid query string: {}", query_str);
                Err(Error::InvalidInput(msg))
            }
        }
    }

    // utility to retrieve all unescaped key/val pairs from query string.
    //
    // note: It's not that efficient parsing query-string for each
    // get_key request, but the alternative would be storing pairs
    // in the struct when query string is set, which takes extra
    // space.  and since query-string is mostly opaque to us anyway,
    // I figure this is adequate for now, but might want to revisit
    // later if perf ever becomes important, eg for Client Apps.
    // API needn't change.
    fn query_pairs_internal(query_str: &str) -> Vec<(String, String)> {
        let url = match Self::query_string_to_url(query_str) {
            Ok(u) => u,
            Err(_) => {
                return Vec::<(String, String)>::new();
            }
        };

        let pairs: Vec<(String, String)> = url.query_pairs().into_owned().collect();
        pairs
    }

    // sets content_version property.
    //
    // This should never be called directly.
    // Use ::set_content_version() or ::set_query_key() instead.
    fn set_content_version_internal(&mut self, version_option: Option<&str>) -> Result<()> {
        if let Some(version_str) = version_option {
            let version = version_str.parse::<VersionHash>().map_err(|_e| {
                let msg = format!(
                    "{} param could not be parsed as VersionHash. invalid: '{}'",
                    URL_VERSION_QUERY_NAME, version_str
                );
                Error::InvalidInput(msg)
            })?;
            self.content_version = Some(version);
        } else {
            self.content_version = None;
        }
        trace!("Set version: {:#?}", self.content_version);
        Ok(())
    }

    // sets path portion of URL
    //
    // input path may be percent-encoded or not, but
    // percent_encode param must be set appropriately
    // to avoid not-encoded or double-encoded isues.
    //
    // leading slash is automatically added if necessary.
    fn set_path_internal(&mut self, path: &str, percent_encode: bool) {
        // fast path for empty string.
        if path.is_empty() {
            if !self.path.is_empty() {
                self.path = path.to_string();
            }
            return;
        }

        // impl note: this func tries to behave like Url::set_path()
        // with respect to percent-encoding each path component.
        //
        // tbd: It might be more correct to simply instantiate a
        // dummy URL and call set_path(), return path();
        // counter-argument is that Url::set_path() does not
        // prefix leading slash and allows urls to be created
        // that merge name and path together.
        let parts: Vec<&str> = path.split('/').collect();
        let mut new_parts = Vec::<String>::new();
        for (count, p) in parts.iter().enumerate() {
            if !p.is_empty() || count > 0 {
                if percent_encode {
                    new_parts.push(Self::url_percent_encode(p));
                } else {
                    new_parts.push(p.to_string());
                }
            }
        }
        let new_path = new_parts.join("/");

        let separator = if new_path.is_empty() { "" } else { "/" };
        self.path = format!("{}{}", separator, new_path);
    }

    // utility to query a key from a query string, percent-decoded.
    // Can return 0, 1, or many values because a given key
    // can exist 0, 1, or many times in a URL query-string.
    fn query_key_internal(query_str: &str, key: &str) -> Vec<String> {
        let pairs = Self::query_pairs_internal(query_str);
        let mut values = Vec::<String>::new();

        for (k, val) in pairs {
            if k == key {
                values.push(val);
            }
        }
        values
    }

    // utility to query a key from a query string, percent-decoded.
    // returns the last matching key.
    // eg in safe://name?color=red&age=5&color=green&color=blue
    //    blue would be returned when key is "color".
    fn query_key_last_internal(query_str: &str, key: &str) -> Option<String> {
        let matches = Self::query_key_internal(query_str, key);
        matches.last().map(|v| v.to_string())
    }

    // utility to query a key from a query string.
    // returns the last matching key.
    // eg in safe://name?color=red&age=5&color=green&color=blue
    //    blue would be returned when key is "color".
    fn query_key_first_internal(query_str: &str, key: &str) -> Option<String> {
        let matches = Self::query_key_internal(query_str, key);
        matches.first().map(|v| v.to_string())
    }

    fn xor_name_from_nrs_string(name: &str) -> XorName {
        XorName::from_content(name.as_bytes())
    }
}

impl fmt::Display for SafeUrl {
    /// serializes the URL to a string.
    ///
    /// an NrsUrl will be serialized in NrsUrl form.
    /// an XorUrl will be serialized in XorUrl form.
    ///
    /// See also:
    ///  * ::to_xorurl_string()
    ///  * ::to_nrs_url_string()
    fn fmt(&self, fmt: &mut fmt::Formatter) -> fmt::Result {
        let buf = if self.is_nrsurl() {
            match self.to_nrsurl_string() {
                Some(s) => s,
                None => {
                    warn!("to_nrsurl_string() return None when is_nrsurl() == true. '{}'.  This should never happen. Please investigate.", self.public_name);
                    return Err(fmt::Error);
                }
            }
        } else {
            self.to_xorurl_string()
        };
        write!(fmt, "{}", buf)
    }
}

#[cfg(test)]
mod tests {
    use super::*;
    use color_eyre::{eyre::bail, eyre::eyre, Result};
    use rand::Rng;
    use sn_interface::types::register::EntryHash;

    macro_rules! verify_expected_result {
            ($result:expr, $pattern:pat $(if $cond:expr)?) => {
                match $result {
                    $pattern $(if $cond)? => Ok(()),
                    other => Err(eyre!("Expecting {}, got {:?}", stringify!($pattern), other)),
                }
            }
        }

    #[test]
    fn test_url_new_validation() -> Result<()> {
        // Tests some errors when calling Self::new()

        let xor_name = XorName(*b"12345678901234567890123456789012");
        let address = DataAddress::register(xor_name, NRS_MAP_TYPE_TAG);

        // test: "Media-type '{}' not supported. You can use 'ContentType::Raw' as the 'content_type' for this type of content",
        let result = SafeUrl::new(
            address,
            None,
            NRS_MAP_TYPE_TAG,
            ContentType::MediaType("garbage/trash".to_string()),
            None,
            None,
            None,
            None,
            None,
        );
        verify_expected_result!(result, Err(Error::UnsupportedMediaType(err)) if err.contains("You can use 'ContentType::Raw'"))?;

        // test: "nrs_name cannot be empty string."
        let result = SafeUrl::new(
            address,
            Some(""), // passing empty string as nrs name
            NRS_MAP_TYPE_TAG,
            ContentType::NrsMapContainer,
            None,
            None,
            None,
            None,
            None,
        );
        verify_expected_result!(result, Err(Error::InvalidInput(err)) if err.contains("nrs_name cannot be empty string."))?;

        // test: "input mis-match. nrs_name `{}` does not hash to xor_name `{}`"
        let result = SafeUrl::new(
            address,
            Some("a.b.c"), // passing nrs name not matching xor_name.
            NRS_MAP_TYPE_TAG,
            ContentType::NrsMapContainer,
            None,
            None,
            None,
            None,
            None,
        );
        verify_expected_result!(result, Err(Error::InvalidInput(err)) if err.contains("does not hash to address.name()"))?;

        // test: "Host contains empty subname" (in nrs name)
        let result = SafeUrl::new(
            address,
            Some("a..b.c"), // passing empty sub-name in nrs name
            NRS_MAP_TYPE_TAG,
            ContentType::NrsMapContainer,
            None,
            None,
            None,
            None,
            None,
        );
        verify_expected_result!(result, Err(Error::InvalidXorUrl(err)) if err.contains("name contains empty subname"))?;

        // test: "empty subname" (in xorurl sub_names)
        let result = SafeUrl::new(
            address,
            None, // not NRS
            NRS_MAP_TYPE_TAG,
            ContentType::NrsMapContainer,
            None,
            Some(vec!["a".to_string(), "".to_string(), "b".to_string()]),
            None,
            None,
            None,
        );
        verify_expected_result!(result, Err(Error::InvalidInput(err)) if err.contains("empty subname"))?;

        Ok(())
    }

    #[test]
    fn test_url_base32_encoding() -> Result<()> {
        let xor_name = XorName(*b"12345678901234567890123456789012");
        let address = DataAddress::bytes(xor_name);

        let xorurl = SafeUrl::new(
            address,
            None,
            0xa632_3c4d_4a32,
            ContentType::Raw,
            None,
            None,
            None,
            None,
            None,
        )?
        .encode(XorUrlBase::Base32);

        let base32_xorurl =
            "safe://baeaaaajrgiztinjwg44dsmbrgiztinjwg44dsmbrgiztinjwg44dsmbrgktdepcnjiza";
        assert_eq!(xorurl, base32_xorurl);
        Ok(())
    }

    #[test]
    fn test_url_base32z_encoding() -> Result<()> {
        let xor_name = XorName(*b"12345678901234567890123456789012");
<<<<<<< HEAD
        let xorurl = SafeUrl::encode_bytes(xor_name, ContentType::Raw, XorUrlBase::Base32z)?;
        let base32z_xorurl = "safe://hyryyyyjtge3uepjsghhd1cbtge3uepjsghhd1cbtge3uepjsghhd1cbtge";
=======
        let xorurl = SafeUrl::from_bytes(BytesAddress::Public(xor_name), ContentType::Raw)?
            .encode(XorUrlBase::Base32z);
        let base32z_xorurl = "safe://hyryyyyybgr3dgpbiga5uoqjogr3dgpbiga5uoqjogr3dgpbiga5uoqjogr3y";
>>>>>>> 298662fa
        assert_eq!(xorurl, base32z_xorurl);
        Ok(())
    }

    #[test]
    fn test_url_base64_encoding() -> Result<()> {
        let xor_name = XorName(*b"12345678901234567890123456789012");
        let xorurl = SafeUrl::from_register(
            xor_name,
            4_584_545,
            ContentType::FilesContainer,
<<<<<<< HEAD
            XorUrlBase::Base64,
        )?;
        let base64_xorurl = "safe://mAQACAjEyMzQ1Njc4OTAxMjM0NTY3ODkwMTIzNDU2Nzg5MDEyRfRh";
=======
        )?
        .encode(XorUrlBase::Base64);
        let base64_xorurl = "safe://mAQACAAIxMjM0NTY3ODkwMTIzNDU2Nzg5MDEyMzQ1Njc4OTAxMkX0YQ";
>>>>>>> 298662fa
        assert_eq!(xorurl, base64_xorurl);
        let url = SafeUrl::from_url(base64_xorurl)?;
        assert_eq!(base64_xorurl, url.encode(XorUrlBase::Base64));
        assert_eq!("", url.path());
        assert_eq!(XOR_URL_VERSION_1, url.encoding_version());
        assert_eq!(xor_name, url.xorname());
        assert_eq!(4_584_545, url.type_tag());
        assert_eq!(DataType::Register, url.data_type());
        assert_eq!(ContentType::FilesContainer, url.content_type());
        Ok(())
    }

    #[test]
    fn test_url_default_base_encoding() -> Result<()> {
        let xor_name = XorName(*b"12345678901234567890123456789012");
<<<<<<< HEAD
        let base32z_xorurl = "safe://hyryyyyjtge3uepjsghhd1cbtge3uepjsghhd1cbtge3uepjsghhd1cbtge";
        let xorurl = SafeUrl::encode_bytes(xor_name, ContentType::Raw, DEFAULT_XORURL_BASE)?;
=======
        let base32z_xorurl = "safe://hyryyyyybgr3dgpbiga5uoqjogr3dgpbiga5uoqjogr3dgpbiga5uoqjogr3y";
        let xorurl = SafeUrl::from_bytes(BytesAddress::Public(xor_name), ContentType::Raw)?
            .encode(DEFAULT_XORURL_BASE);
>>>>>>> 298662fa
        assert_eq!(xorurl, base32z_xorurl);
        Ok(())
    }

    #[test]
    fn test_url_decoding() -> Result<()> {
        let xor_name = XorName(*b"12345678901234567890123456789012");
        let type_tag: u64 = 0x0eef;
        let subdirs = "/dir1/dir2";
        let random_hash = EntryHash(rand::thread_rng().gen::<[u8; 32]>());
        let content_version = VersionHash::from(&random_hash);
        let query_string = "k1=v1&k2=v2";
        let query_string_v = format!("{}&v={}", query_string, content_version);
        let fragment = "myfragment";
<<<<<<< HEAD
        let address = DataAddress::bytes(xor_name);
        let xorurl = SafeUrl::encode(
=======
        let address = DataAddress::bytes(xor_name, Scope::Public);
        let xorurl = SafeUrl::new(
>>>>>>> 298662fa
            address,
            None,
            type_tag,
            ContentType::Raw,
            Some(subdirs),
            Some(vec!["subname".to_string()]),
            Some(query_string),
            Some(fragment),
            Some(content_version),
        )?
        .encode(XorUrlBase::Base32z);
        let url = SafeUrl::from_url(&xorurl)?;

        assert_eq!(subdirs, url.path());
        assert_eq!(XOR_URL_VERSION_1, url.encoding_version());
        assert_eq!(xor_name, url.xorname());
        assert_eq!(type_tag, url.type_tag());
        assert_eq!(DataType::File, url.data_type());
        assert_eq!(ContentType::Raw, url.content_type());
        assert_eq!(Some(content_version), url.content_version());
        assert_eq!(query_string_v, url.query_string());
        assert_eq!(fragment, url.fragment());
        Ok(())
    }

    #[test]
    fn test_url_decoding_with_path() -> Result<()> {
        let xor_name = XorName(*b"12345678901234567890123456789012");
        let type_tag: u64 = 0x0eef;
        let xorurl =
<<<<<<< HEAD
            SafeUrl::encode_register(xor_name, type_tag, ContentType::Wallet, XorUrlBase::Base32z)?;
=======
            SafeUrl::from_register(xor_name, type_tag, Scope::Public, ContentType::Wallet)?
                .encode(XorUrlBase::Base32z);
>>>>>>> 298662fa

        let xorurl_with_path = format!("{}/subfolder/file", xorurl);
        let url_with_path = SafeUrl::from_url(&xorurl_with_path)?;
        assert_eq!(xorurl_with_path, url_with_path.encode(XorUrlBase::Base32z));
        assert_eq!("/subfolder/file", url_with_path.path());
        assert_eq!(XOR_URL_VERSION_1, url_with_path.encoding_version());
        assert_eq!(xor_name, url_with_path.xorname());
        assert_eq!(type_tag, url_with_path.type_tag());
        assert_eq!(DataType::Register, url_with_path.data_type());
        assert_eq!(ContentType::Wallet, url_with_path.content_type());
        Ok(())
    }

    #[test]
    fn test_url_decoding_with_subname() -> Result<()> {
        let xor_name = XorName(*b"12345678901234567890123456789012");
        let type_tag: u64 = 0x0eef;
        let address = DataAddress::bytes(xor_name);

        let xorurl_with_subname = SafeUrl::new(
            address,
            None,
            type_tag,
            ContentType::NrsMapContainer,
            None,
            Some(vec!["sub".to_string()]),
            None,
            None,
            None,
        )?
        .encode(XorUrlBase::Base32z);

        assert!(xorurl_with_subname.contains("safe://sub."));
        let url_with_subname = SafeUrl::from_url(&xorurl_with_subname)?;
        assert_eq!(
            xorurl_with_subname,
            url_with_subname.encode(XorUrlBase::Base32z)
        );
        assert_eq!("", url_with_subname.path());
        assert_eq!(1, url_with_subname.encoding_version());
        assert_eq!(xor_name, url_with_subname.xorname());
        assert_eq!(type_tag, url_with_subname.type_tag());
        assert_eq!(&["sub"], url_with_subname.sub_names_vec());
        assert_eq!(
            ContentType::NrsMapContainer,
            url_with_subname.content_type()
        );
        Ok(())
    }

    #[test]
    fn encode_bytes_should_set_media_type() -> Result<()> {
        let xor_name = XorName(*b"12345678901234567890123456789012");
<<<<<<< HEAD
        let xorurl = SafeUrl::encode_bytes(
            xor_name,
=======
        let xorurl = SafeUrl::from_bytes(
            BytesAddress::Public(xor_name),
>>>>>>> 298662fa
            ContentType::MediaType("text/html".to_string()),
        )?
        .encode(XorUrlBase::Base32z);
        let url = SafeUrl::from_url(xorurl.as_str())?;
        assert_eq!(
            ContentType::MediaType("text/html".to_string()),
            url.content_type()
        );
        Ok(())
    }

    #[test]
    fn encode_bytes_should_set_data_type() -> Result<()> {
        let xor_name = XorName(*b"12345678901234567890123456789012");
<<<<<<< HEAD
        let xorurl = SafeUrl::encode_bytes(
            xor_name,
=======
        let xorurl = SafeUrl::from_bytes(
            BytesAddress::Public(xor_name),
>>>>>>> 298662fa
            ContentType::MediaType("text/html".to_string()),
        )?
        .encode(XorUrlBase::Base32z);

        let url = SafeUrl::from_url(&xorurl)?;
        assert_eq!(url.data_type(), DataType::File);
        Ok(())
    }

    #[test]
    fn test_url_too_long() -> Result<()> {
        let xorurl =
            "safe://heyyynunctugo4ucp3a8radnctugo4ucp3a8radnctugo4ucp3a8radnctmfp5zq75zq75zq7";

        match SafeUrl::from_xorurl(xorurl) {
            Ok(_) => Err(eyre!(
                "Unexpectedly parsed an invalid (too long) xorurl".to_string(),
            )),
            Err(Error::InvalidXorUrl(msg)) => {
                assert!(msg.starts_with("Invalid XOR-URL, encoded string too long"));
                Ok(())
            }
            other => Err(eyre!("Error returned is not the expected one: {:?}", other)),
        }
    }

    #[test]
    fn test_url_too_short() -> Result<()> {
        let xor_name = XorName(*b"12345678901234567890123456789012");
<<<<<<< HEAD
        let xorurl = SafeUrl::encode_bytes(
            xor_name,
=======
        let xorurl = SafeUrl::from_bytes(
            BytesAddress::Public(xor_name),
>>>>>>> 298662fa
            ContentType::MediaType("text/html".to_string()),
        )?
        .encode(XorUrlBase::Base32z);

        // TODO: we need to add checksum to be able to detect even 1 single char change
        let len = xorurl.len() - 2;
        match SafeUrl::from_xorurl(&xorurl[..len]) {
            Ok(_) => Err(eyre!(
                "Unexpectedly parsed an invalid (too short) xorurl".to_string(),
            )),
            Err(Error::InvalidXorUrl(msg)) => {
                assert!(msg.starts_with("Invalid XOR-URL, encoded string too short"));
                Ok(())
            }
            other => Err(eyre!("Error returned is not the expected one: {:?}", other)),
        }
    }

    #[test]
    fn test_url_query_key_first() -> Result<()> {
        let x = SafeUrl::from_url("safe://myname?name=John+Doe&name=Jane%20Doe")?;
        let name = x.query_key_first("name");
        assert_eq!(name, Some("John Doe".to_string()));

        Ok(())
    }

    #[test]
    fn test_url_query_key_last() -> Result<()> {
        let x = SafeUrl::from_url("safe://myname?name=John+Doe&name=Jane%20Doe")?;
        let name = x.query_key_last("name");
        assert_eq!(name, Some("Jane Doe".to_string()));

        Ok(())
    }

    #[test]
    fn test_url_query_key() -> Result<()> {
        let x = SafeUrl::from_url("safe://myname?name=John+Doe&name=Jane%20Doe")?;
        let name = x.query_key("name");
        assert_eq!(name, vec!["John Doe".to_string(), "Jane Doe".to_string()]);

        Ok(())
    }

    #[test]
    fn test_url_set_query_key() -> Result<()> {
        let mut x = SafeUrl::from_url("safe://myname?name=John+Doe&name=Jane%20Doe")?;

        // set_query_key should replace the multiple name= with a single instance.
        let peggy_sue = "Peggy Sue".to_string();
        x.set_query_key("name", Some(&peggy_sue))?;
        assert_eq!(x.query_key_first("name"), Some(peggy_sue.clone()));
        assert_eq!(x.query_key_last("name"), Some(peggy_sue));
        assert_eq!(x.to_string(), "safe://myname?name=Peggy+Sue");

        // None should remove the name param.
        x.set_query_key("name", None)?;
        assert_eq!(x.query_key_last("name"), None);
        assert_eq!(x.to_string(), "safe://myname");

        // Test setting an empty key.
        x.set_query_key("name", Some(""))?;
        x.set_query_key("age", Some("25"))?;
        assert_eq!(x.query_key_last("name"), Some("".to_string()));
        assert_eq!(x.query_key_last("age"), Some("25".to_string()));
        assert_eq!(x.to_string(), "safe://myname?name=&age=25");

        // Test setting content version via ?v=61342
        let random_hash = EntryHash(rand::thread_rng().gen::<[u8; 32]>());
        let version_hash = VersionHash::from(&random_hash);
        x.set_query_key(URL_VERSION_QUERY_NAME, Some(&version_hash.to_string()))?;
        assert_eq!(
            x.query_key_last(URL_VERSION_QUERY_NAME),
            Some(version_hash.to_string())
        );
        assert_eq!(x.content_version(), Some(version_hash));

        // Test unsetting content version via ?v=None
        x.set_query_key(URL_VERSION_QUERY_NAME, None)?;
        assert_eq!(x.query_key_last(URL_VERSION_QUERY_NAME), None);
        assert_eq!(x.content_version(), None);

        // Test parse error for version via ?v=non-hash
        let result = x.set_query_key(URL_VERSION_QUERY_NAME, Some("non-hash"));
        assert!(result.is_err());

        Ok(())
    }

    #[test]
    fn test_url_set_sub_names() -> Result<()> {
        let mut x = SafeUrl::from_url("safe://sub1.sub2.myname")?;
        assert_eq!(x.sub_names(), "sub1.sub2");
        assert_eq!(x.sub_names_vec(), ["sub1", "sub2"]);

        x.set_sub_names("s1.s2.s3")?;
        assert_eq!(x.sub_names(), "s1.s2.s3");
        assert_eq!(x.sub_names_vec(), ["s1", "s2", "s3"]);

        assert_eq!(x.to_string(), "safe://s1.s2.s3.myname");
        Ok(())
    }

    #[test]
    fn test_url_set_content_version() -> Result<()> {
        let mut x = SafeUrl::from_url("safe://myname?name=John+Doe&name=Jane%20Doe")?;

        let random_hash = EntryHash(rand::thread_rng().gen::<[u8; 32]>());
        let version_hash = VersionHash::from(&random_hash);
        x.set_content_version(Some(version_hash));
        assert_eq!(
            x.query_key_first(URL_VERSION_QUERY_NAME),
            Some(version_hash.to_string())
        );
        assert_eq!(x.content_version(), Some(version_hash));
        assert_eq!(
            x.to_string(),
            format!(
                "safe://myname?name=John+Doe&name=Jane+Doe&v={}",
                version_hash
            )
        );

        x.set_content_version(None);
        assert_eq!(x.query_key_first(URL_VERSION_QUERY_NAME), None);
        assert_eq!(x.content_version(), None);
        assert_eq!(x.to_string(), "safe://myname?name=John+Doe&name=Jane+Doe");

        Ok(())
    }

    #[test]
    fn test_url_path() -> Result<()> {
        // Make sure we can read percent-encoded paths, and set them as well.
        // Here we verify that Url has the same path encoding behavior
        // as our implementation...for better or worse.
        let mut x = SafeUrl::from_url("safe://domain/path/to/my%20file.txt")?;
        let mut u = Url::parse("safe://domain/path/to/my%20file.txt").map_err(|e| {
            Error::InvalidInput(format!(
                "Unexpectedly failed to parse with third-party Url::parse: {}",
                e
            ))
        })?;

        assert_eq!(x.path(), "/path/to/my%20file.txt");
        assert_eq!(x.path(), u.path());

        x.set_path("/path/to/my new file.txt");
        u.set_path("/path/to/my new file.txt");
        assert_eq!(x.path(), "/path/to/my%20new%20file.txt");
        assert_eq!(x.path(), u.path());
        assert_eq!(x.path_decoded()?, "/path/to/my new file.txt");

        x.set_path("/trailing/slash/");
        u.set_path("/trailing/slash/");
        assert_eq!(x.path(), "/trailing/slash/");
        assert_eq!(x.path(), u.path());

        x.set_path("no-leading-slash");
        u.set_path("no-leading-slash");
        assert_eq!(x.path(), "/no-leading-slash");
        assert_eq!(x.path(), u.path());
        assert_eq!(x.to_string(), "safe://domain/no-leading-slash");
        assert_eq!(x.to_string(), u.to_string());

        x.set_path("");
        u.set_path("");
        assert_eq!(x.path(), ""); // no slash if path is empty.
        assert_eq!(x.path(), u.path());
        assert_eq!(x.to_string(), "safe://domain");
        assert_eq!(x.to_string(), u.to_string());

        // TODO: Url preserves the missing slash, and allows path to
        // merge with domain...seems kind of broken.  bug?
        x.set_path("/");
        u.set_path("/");
        assert_eq!(x.path(), "");
        assert_eq!(u.path(), "/"); // slash removed if path otherwise empty.
        assert_eq!(x.to_string(), "safe://domain"); // note that slash in path omitted.
        assert_eq!(u.to_string(), "safe://domain/");

        Ok(())
    }

    #[test]
    fn test_url_to_string() -> Result<()> {
        // These two are equivalent.  ie, the xorurl is the result of nrs.to_xorurl_string()
        let nrsurl = "safe://my.sub.domain/path/my%20dir/my%20file.txt?this=that&this=other&color=blue&v=hyyyyyyyyyyyyyyyyyyyyyyyyyyyyyyyyyyyyyyyyyyyyyyyyyyyy&name=John+Doe#somefragment";
        let xorurl = "safe://my.sub.hyryygyuk9cke7k99tyhp941od8q375wxgaqeyiag8za1jnpzbw9pb61sccn7a/path/my%20dir/my%20file.txt?this=that&this=other&color=blue&v=hyyyyyyyyyyyyyyyyyyyyyyyyyyyyyyyyyyyyyyyyyyyyyyyyyyyy&name=John+Doe#somefragment";

        let nrs = SafeUrl::from_url(nrsurl)?;
        let xor = SafeUrl::from_url(xorurl)?;

        assert_eq!(nrs.to_string(), nrsurl);
        assert_eq!(xor.to_string(), xorurl);

        assert_eq!(nrs.to_nrsurl_string(), Some(nrsurl.to_string()));
        assert_eq!(nrs.to_xorurl_string(), xorurl);

        assert_eq!(xor.to_nrsurl_string(), None);
        assert_eq!(xor.to_xorurl_string(), xorurl);

        Ok(())
    }

    #[test]
    fn test_url_parts() -> Result<()> {
        let random_hash = EntryHash(rand::thread_rng().gen::<[u8; 32]>());
        let nrsurl_version_hash = VersionHash::from(&random_hash);
        let random_hash = EntryHash(rand::thread_rng().gen::<[u8; 32]>());
        let xorurl_version_hash = VersionHash::from(&random_hash);

        // These two are equivalent.  ie, the xorurl is the result of nrs.to_xorurl_string()
        let nrsurl = format!("safe://my.sub.domain/path/my%20dir/my%20file.txt?this=that&this=other&color=blue&v={}&name=John+Doe#somefragment", nrsurl_version_hash);
        let xorurl = format!("safe://my.sub.hnyydyiixsfrqix9aoqg97jebuzc6748uc8rykhdd5hjrtg5o4xso9jmggbqh/path/my%20dir/my%20file.txt?this=that&this=other&color=blue&v={}&name=John+Doe#somefragment", xorurl_version_hash);

        let nrs = SafeUrl::from_url(&nrsurl)?;
        let xor = SafeUrl::from_url(&xorurl)?;

        assert_eq!(nrs.scheme(), URL_SCHEME);
        assert_eq!(xor.scheme(), URL_SCHEME);

        assert_eq!(nrs.public_name(), "my.sub.domain");
        assert_eq!(
            xor.public_name(),
            "my.sub.hnyydyiixsfrqix9aoqg97jebuzc6748uc8rykhdd5hjrtg5o4xso9jmggbqh"
        );

        assert_eq!(nrs.top_name(), "domain");
        assert_eq!(
            xor.top_name(),
            "hnyydyiixsfrqix9aoqg97jebuzc6748uc8rykhdd5hjrtg5o4xso9jmggbqh"
        );

        assert_eq!(nrs.sub_names(), "my.sub");
        assert_eq!(xor.sub_names(), "my.sub");

        assert_eq!(nrs.sub_names_vec(), ["my", "sub"]);
        assert_eq!(xor.sub_names_vec(), ["my", "sub"]);

        assert_eq!(nrs.path(), "/path/my%20dir/my%20file.txt");
        assert_eq!(xor.path(), "/path/my%20dir/my%20file.txt");

        assert_eq!(nrs.path_decoded()?, "/path/my dir/my file.txt");
        assert_eq!(xor.path_decoded()?, "/path/my dir/my file.txt");

        assert_eq!(
            nrs.query_string(),
            format!(
                "this=that&this=other&color=blue&v={}&name=John+Doe",
                nrsurl_version_hash
            )
        );
        assert_eq!(
            xor.query_string(),
            format!(
                "this=that&this=other&color=blue&v={}&name=John+Doe",
                xorurl_version_hash
            )
        );

        assert_eq!(nrs.fragment(), "somefragment");
        assert_eq!(xor.fragment(), "somefragment");

        assert_eq!(nrs.content_version(), Some(nrsurl_version_hash));
        assert_eq!(xor.content_version(), Some(xorurl_version_hash));

        Ok(())
    }

    #[test]
    fn test_url_from_url_validation() -> Result<()> {
        // Tests basic URL syntax errors that are common to
        // both ::from_xorurl() and ::from_nrsurl()

        let result = SafeUrl::from_url("withoutscheme");
        verify_expected_result!(result, Err(Error::InvalidXorUrl(err)) if err.contains("relative URL without a base"))?;

        let result = SafeUrl::from_url("http://badscheme");
        verify_expected_result!(result, Err(Error::InvalidXorUrl(err)) if err.contains("invalid scheme"))?;

        let result = SafeUrl::from_url("safe:///emptyname");
        verify_expected_result!(result, Err(Error::InvalidXorUrl(err)) if err.contains("missing name"))?;

        let result = SafeUrl::from_url("safe://space in name");
        verify_expected_result!(result, Err(Error::InvalidInput(err)) if err.contains("The URL cannot contain whitespace"))?;

        let result = SafeUrl::from_url("safe://my.sub..name");
        verify_expected_result!(result, Err(Error::InvalidXorUrl(err)) if err.contains("name contains empty subname"))?;

        let result = SafeUrl::from_url("safe://name//");
        verify_expected_result!(result, Err(Error::InvalidXorUrl(err)) if err.contains("path contains empty component"))?;

        // note: ?? is actually ok in a standard url.  I suppose no harm in allowing for safe
        // see:  https://stackoverflow.com/questions/2924160/is-it-valid-to-have-more-than-one-question-mark-in-a-url
        let _url = SafeUrl::from_url("safe://name??foo=bar")?;

        // note: ## and #frag1#frag2 are accepted by rust URL parser.
        // tbd: if we want to disallow.
        // see: https://stackoverflow.com/questions/10850781/multiple-hash-signs-in-url
        let _url = SafeUrl::from_url("safe://name?foo=bar##fragment")?;

        // note: single%percent/in/path is accepted by rust URL parser.
        // tbd: if we want to disallow.
        let _url = SafeUrl::from_nrsurl("safe://name/single%percent/in/path")?;

        Ok(())
    }

    #[test]
    fn test_url_from_xorurl_validation() -> Result<()> {
        // Tests some URL errors that are specific to xorurl

        let msg = "Expected error";
        let wrong_err = "Wrong error type".to_string();

        // test: "Failed to decode XOR-URL"
        let result = SafeUrl::from_xorurl("safe://invalidxor").expect_err(msg);
        match result {
            Error::InvalidXorUrl(e) => assert!(e.contains("Failed to decode XOR-URL")),
            _ => bail!(wrong_err),
        }

        // test: xorurl with a space in it
        let result = SafeUrl::from_xorurl(
            "safe://hnyydy iixsfrqix9aoqg97jebuzc6748uc8rykhdd5hjrtg5o4xso9jmggbqh",
        )
        .expect_err(msg);

        match result {
            Error::InvalidInput(e) => assert!(e.contains("The URL cannot contain whitespace")),
            _ => bail!(wrong_err),
        }

        // note: too long/short have separate tests already.
        // "Invalid XOR-URL, encoded string too short"
        // "Invalid XOR-URL, encoded string too long"

        // todo: we should have tests for these.  help anyone?
        // "Invalid or unsupported XOR-URL encoding version: {}",
        // "Invalid content type encoded in the XOR-URL string: {}",
        // "Invalid data type encoded in the XOR-URL string: {}",

        Ok(())
    }

    #[test]
    fn test_url_validate() -> Result<()> {
        let nrsurl = "safe://my.sub.domain/path/my%20dir/my%20file.txt?this=that&this=other&color=blue&v=hyyyyyyyyyyyyyyyyyyyyyyyyyyyyyyyyyyyyyyyyyyyyyyyyyyyy&name=John+Doe#somefragment";
        let trailing_slash = "safe://my.domain/";
        let double_q = "safe://my.domain/??foo=bar";

        let nrs = SafeUrl::from_url(nrsurl)?;
        let xor = SafeUrl::from_url(&nrs.to_xorurl_string())?;

        assert!(nrs.validate().is_ok());
        assert!(xor.validate().is_ok());

        assert!(SafeUrl::from_url(trailing_slash)?.validate().is_ok());
        assert!(SafeUrl::from_url(double_q)?.validate().is_ok());

        Ok(())
    }
}<|MERGE_RESOLUTION|>--- conflicted
+++ resolved
@@ -514,7 +514,7 @@
 
     pub fn from_safekey(xor_name: XorName) -> Result<Self> {
         SafeUrl::new(
-            DataAddress::SafeKey(SafeKeyAddress::new(xor_name, Scope::Public)),
+            DataAddress::SafeKey(xor_name),
             None,
             0,
             ContentType::Raw,
@@ -526,7 +526,7 @@
         )
     }
 
-    pub fn from_bytes(address: BytesAddress, content_type: ContentType) -> Result<Self> {
+    pub fn from_bytes(address: XorName, content_type: ContentType) -> Result<Self> {
         SafeUrl::new(
             DataAddress::Bytes(address),
             None,
@@ -543,11 +543,10 @@
     pub fn from_register(
         xor_name: XorName,
         type_tag: u64,
-        scope: Scope,
         content_type: ContentType,
     ) -> Result<Self> {
         SafeUrl::new(
-            DataAddress::Register(RegisterAddress::new(xor_name, scope, type_tag)),
+            DataAddress::Register(RegisterAddress::new(xor_name, type_tag)),
             None,
             type_tag,
             content_type,
@@ -964,91 +963,6 @@
         Self::from_url(&s).map(|_| ())
     }
 
-<<<<<<< HEAD
-    /// A non-member encoder function for convenience in some cases
-    #[allow(clippy::too_many_arguments)]
-    pub fn encode(
-        address: DataAddress,
-        nrs_name: Option<&str>,
-        type_tag: u64,
-        content_type: ContentType,
-        path: Option<&str>,
-        sub_names: Option<Vec<String>>,
-        query_string: Option<&str>,
-        fragment: Option<&str>,
-        content_version: Option<VersionHash>,
-        base: XorUrlBase,
-    ) -> Result<String> {
-        let url = SafeUrl::new(
-            address,
-            nrs_name,
-            type_tag,
-            content_type,
-            path,
-            sub_names,
-            query_string,
-            fragment,
-            content_version,
-        )?;
-
-        Ok(url.to_base(base))
-    }
-
-    /// A non-member SafeKey encoder function for convenience
-    pub fn encode_safekey(xor_name: XorName, base: XorUrlBase) -> Result<String> {
-        SafeUrl::encode(
-            DataAddress::SafeKey(xor_name),
-            None,
-            0,
-            ContentType::Raw,
-            None,
-            None,
-            None,
-            None,
-            None,
-            base,
-        )
-    }
-
-    /// A non-member bytes encoder function for convenience
-    pub fn encode_bytes(
-        address: XorName,
-        content_type: ContentType,
-        base: XorUrlBase,
-    ) -> Result<String> {
-        SafeUrl::encode(
-            DataAddress::Bytes(address),
-            None,
-            0,
-            content_type,
-            None,
-            None,
-            None,
-            None,
-            None,
-            base,
-        )
-    }
-
-    /// A non-member Register data URL encoder function for convenience
-    pub fn encode_register(
-        xor_name: XorName,
-        type_tag: u64,
-        content_type: ContentType,
-        base: XorUrlBase,
-    ) -> Result<String> {
-        SafeUrl::encode(
-            DataAddress::Register(RegisterAddress::new(xor_name, type_tag)),
-            None,
-            type_tag,
-            content_type,
-            None,
-            None,
-            None,
-            None,
-            None,
-            base,
-=======
     /// serializes entire xorurl using a particular base encoding.
     pub fn encode(&self, base: XorUrlBase) -> String {
         let name = self.name_to_base(base, true);
@@ -1060,7 +974,6 @@
         format!(
             "{}{}{}{}{}",
             URL_PROTOCOL, name, self.path, query_string, fragment
->>>>>>> 298662fa
         )
     }
 
@@ -1345,14 +1258,8 @@
     #[test]
     fn test_url_base32z_encoding() -> Result<()> {
         let xor_name = XorName(*b"12345678901234567890123456789012");
-<<<<<<< HEAD
-        let xorurl = SafeUrl::encode_bytes(xor_name, ContentType::Raw, XorUrlBase::Base32z)?;
+        let xorurl = SafeUrl::from_bytes(xor_name, ContentType::Raw)?.encode(XorUrlBase::Base32z);
         let base32z_xorurl = "safe://hyryyyyjtge3uepjsghhd1cbtge3uepjsghhd1cbtge3uepjsghhd1cbtge";
-=======
-        let xorurl = SafeUrl::from_bytes(BytesAddress::Public(xor_name), ContentType::Raw)?
-            .encode(XorUrlBase::Base32z);
-        let base32z_xorurl = "safe://hyryyyyybgr3dgpbiga5uoqjogr3dgpbiga5uoqjogr3dgpbiga5uoqjogr3y";
->>>>>>> 298662fa
         assert_eq!(xorurl, base32z_xorurl);
         Ok(())
     }
@@ -1360,19 +1267,9 @@
     #[test]
     fn test_url_base64_encoding() -> Result<()> {
         let xor_name = XorName(*b"12345678901234567890123456789012");
-        let xorurl = SafeUrl::from_register(
-            xor_name,
-            4_584_545,
-            ContentType::FilesContainer,
-<<<<<<< HEAD
-            XorUrlBase::Base64,
-        )?;
+        let xorurl = SafeUrl::from_register(xor_name, 4_584_545, ContentType::FilesContainer)?
+            .encode(XorUrlBase::Base64);
         let base64_xorurl = "safe://mAQACAjEyMzQ1Njc4OTAxMjM0NTY3ODkwMTIzNDU2Nzg5MDEyRfRh";
-=======
-        )?
-        .encode(XorUrlBase::Base64);
-        let base64_xorurl = "safe://mAQACAAIxMjM0NTY3ODkwMTIzNDU2Nzg5MDEyMzQ1Njc4OTAxMkX0YQ";
->>>>>>> 298662fa
         assert_eq!(xorurl, base64_xorurl);
         let url = SafeUrl::from_url(base64_xorurl)?;
         assert_eq!(base64_xorurl, url.encode(XorUrlBase::Base64));
@@ -1388,14 +1285,8 @@
     #[test]
     fn test_url_default_base_encoding() -> Result<()> {
         let xor_name = XorName(*b"12345678901234567890123456789012");
-<<<<<<< HEAD
         let base32z_xorurl = "safe://hyryyyyjtge3uepjsghhd1cbtge3uepjsghhd1cbtge3uepjsghhd1cbtge";
-        let xorurl = SafeUrl::encode_bytes(xor_name, ContentType::Raw, DEFAULT_XORURL_BASE)?;
-=======
-        let base32z_xorurl = "safe://hyryyyyybgr3dgpbiga5uoqjogr3dgpbiga5uoqjogr3dgpbiga5uoqjogr3y";
-        let xorurl = SafeUrl::from_bytes(BytesAddress::Public(xor_name), ContentType::Raw)?
-            .encode(DEFAULT_XORURL_BASE);
->>>>>>> 298662fa
+        let xorurl = SafeUrl::from_bytes(xor_name, ContentType::Raw)?.encode(DEFAULT_XORURL_BASE);
         assert_eq!(xorurl, base32z_xorurl);
         Ok(())
     }
@@ -1410,13 +1301,8 @@
         let query_string = "k1=v1&k2=v2";
         let query_string_v = format!("{}&v={}", query_string, content_version);
         let fragment = "myfragment";
-<<<<<<< HEAD
         let address = DataAddress::bytes(xor_name);
-        let xorurl = SafeUrl::encode(
-=======
-        let address = DataAddress::bytes(xor_name, Scope::Public);
         let xorurl = SafeUrl::new(
->>>>>>> 298662fa
             address,
             None,
             type_tag,
@@ -1446,13 +1332,8 @@
     fn test_url_decoding_with_path() -> Result<()> {
         let xor_name = XorName(*b"12345678901234567890123456789012");
         let type_tag: u64 = 0x0eef;
-        let xorurl =
-<<<<<<< HEAD
-            SafeUrl::encode_register(xor_name, type_tag, ContentType::Wallet, XorUrlBase::Base32z)?;
-=======
-            SafeUrl::from_register(xor_name, type_tag, Scope::Public, ContentType::Wallet)?
-                .encode(XorUrlBase::Base32z);
->>>>>>> 298662fa
+        let xorurl = SafeUrl::from_register(xor_name, type_tag, ContentType::Wallet)?
+            .encode(XorUrlBase::Base32z);
 
         let xorurl_with_path = format!("{}/subfolder/file", xorurl);
         let url_with_path = SafeUrl::from_url(&xorurl_with_path)?;
@@ -1506,16 +1387,9 @@
     #[test]
     fn encode_bytes_should_set_media_type() -> Result<()> {
         let xor_name = XorName(*b"12345678901234567890123456789012");
-<<<<<<< HEAD
-        let xorurl = SafeUrl::encode_bytes(
-            xor_name,
-=======
-        let xorurl = SafeUrl::from_bytes(
-            BytesAddress::Public(xor_name),
->>>>>>> 298662fa
-            ContentType::MediaType("text/html".to_string()),
-        )?
-        .encode(XorUrlBase::Base32z);
+        let xorurl =
+            SafeUrl::from_bytes(xor_name, ContentType::MediaType("text/html".to_string()))?
+                .encode(XorUrlBase::Base32z);
         let url = SafeUrl::from_url(xorurl.as_str())?;
         assert_eq!(
             ContentType::MediaType("text/html".to_string()),
@@ -1527,16 +1401,9 @@
     #[test]
     fn encode_bytes_should_set_data_type() -> Result<()> {
         let xor_name = XorName(*b"12345678901234567890123456789012");
-<<<<<<< HEAD
-        let xorurl = SafeUrl::encode_bytes(
-            xor_name,
-=======
-        let xorurl = SafeUrl::from_bytes(
-            BytesAddress::Public(xor_name),
->>>>>>> 298662fa
-            ContentType::MediaType("text/html".to_string()),
-        )?
-        .encode(XorUrlBase::Base32z);
+        let xorurl =
+            SafeUrl::from_bytes(xor_name, ContentType::MediaType("text/html".to_string()))?
+                .encode(XorUrlBase::Base32z);
 
         let url = SafeUrl::from_url(&xorurl)?;
         assert_eq!(url.data_type(), DataType::File);
@@ -1563,16 +1430,9 @@
     #[test]
     fn test_url_too_short() -> Result<()> {
         let xor_name = XorName(*b"12345678901234567890123456789012");
-<<<<<<< HEAD
-        let xorurl = SafeUrl::encode_bytes(
-            xor_name,
-=======
-        let xorurl = SafeUrl::from_bytes(
-            BytesAddress::Public(xor_name),
->>>>>>> 298662fa
-            ContentType::MediaType("text/html".to_string()),
-        )?
-        .encode(XorUrlBase::Base32z);
+        let xorurl =
+            SafeUrl::from_bytes(xor_name, ContentType::MediaType("text/html".to_string()))?
+                .encode(XorUrlBase::Base32z);
 
         // TODO: we need to add checksum to be able to detect even 1 single char change
         let len = xorurl.len() - 2;
